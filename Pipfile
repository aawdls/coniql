--- conflicted
+++ resolved
@@ -4,7 +4,6 @@
 verify_ssl = true
 
 [dev-packages]
-<<<<<<< HEAD
 pytest = "*"
 p4p = "*"
 requests = "*"
@@ -17,7 +16,6 @@
 graphql-core = "==3.0.0a2"
 aiohttp = "*"
 numpy = "*"
-=======
 pytest-cov = "*"
 pytest-black = "*"
 pytest-flake8 = "*"
@@ -27,11 +25,10 @@
 doc8 = "*"
 pytest-asyncio = "*"
 flake8 = "==3.7.9"
-
-[packages]
 tartiflette-aiohttp = "*"
 aioca = "*"
 p4p = "*"
+
 
 [scripts]
 # Put coverage here so we don't interfere with debugging in the IDE
@@ -40,4 +37,3 @@
 
 [pipenv]
 allow_prereleases = true
->>>>>>> 2cee157d
