[[source]]
name = "pypi"
url = "https://pypi.org/simple"
verify_ssl = true

[dev-packages]
pytest = "*"
p4p = "*"
requests = "*"
coniql = {editable = true,path = "."}
matplotlib = "*"
py-graphql-client = "==0.1.1.b2"
websockets = "*"

[packages]
graphql-core = "==3.0.0a2"
aiohttp = "*"
numpy = "*"
pytest-cov = "*"
pytest-mypy = "*"
pytest-flake8 = "*"
pytest-black = "*"
flake8-isort = "*"
sphinx-rtd-theme = "*"
pytest-asyncio = "*"
<<<<<<< HEAD
flake8 = "==3.7.9"
tartiflette-aiohttp = "*"
aioca = "*"
p4p = "*"
=======
# Pinning black stops us having to allow pre-releases globally
black = "==19.10b0"
# Without these lines lockfile isn't usable on multiple Python versions and platforms
mypy = "*"
atomicwrites = "*"

[packages]
# All other package requirements from setup.cfg
coniql = {editable = true,path = "."}
>>>>>>> c693062f


[scripts]
# Put coverage here so we don't interfere with debugging in the IDE
tests = "python -m pytest --cov-fail-under=90 --cov=coniql --cov-report term"
docs = "sphinx-build -E -b html docs build/html"
<|MERGE_RESOLUTION|>--- conflicted
+++ resolved
@@ -4,18 +4,6 @@
 verify_ssl = true
 
 [dev-packages]
-pytest = "*"
-p4p = "*"
-requests = "*"
-coniql = {editable = true,path = "."}
-matplotlib = "*"
-py-graphql-client = "==0.1.1.b2"
-websockets = "*"
-
-[packages]
-graphql-core = "==3.0.0a2"
-aiohttp = "*"
-numpy = "*"
 pytest-cov = "*"
 pytest-mypy = "*"
 pytest-flake8 = "*"
@@ -23,25 +11,18 @@
 flake8-isort = "*"
 sphinx-rtd-theme = "*"
 pytest-asyncio = "*"
-<<<<<<< HEAD
-flake8 = "==3.7.9"
-tartiflette-aiohttp = "*"
-aioca = "*"
-p4p = "*"
-=======
 # Pinning black stops us having to allow pre-releases globally
 black = "==19.10b0"
 # Without these lines lockfile isn't usable on multiple Python versions and platforms
 mypy = "*"
 atomicwrites = "*"
+websockets = "*"
 
 [packages]
 # All other package requirements from setup.cfg
 coniql = {editable = true,path = "."}
->>>>>>> c693062f
-
 
 [scripts]
 # Put coverage here so we don't interfere with debugging in the IDE
 tests = "python -m pytest --cov-fail-under=90 --cov=coniql --cov-report term"
-docs = "sphinx-build -E -b html docs build/html"
+docs = "sphinx-build -E -b html docs build/html"