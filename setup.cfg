--- conflicted
+++ resolved
@@ -1,18 +1,9 @@
 [metadata]
-<<<<<<< HEAD
 name = coniql
 description = Control system interface in GraphQL.
 url = https://github.com/dls-controls/coniql
-# author & author_email enclosed in quotes to allow for apostrophes
-author = "Tom Cobb"
-author_email = "tom.cobb@diamond.ac.uk"
-=======
-name = dls-python3-skeleton
-description = One line description of your module
-url = https://github.com/dls-controls/dls-python3-skeleton
-author = Firstname Lastname
-author_email = email@address.com
->>>>>>> 7242eec9
+author = Tom Cobb
+author_email = tom.cobb@diamond.ac.uk
 license = Apache License 2.0
 long_description = file: README.rst
 long_description_content_type = text/x-rst
