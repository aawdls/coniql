{
    "_meta": {
        "hash": {
<<<<<<< HEAD
            "sha256": "76208e3ca7cdb98ce3fba8e24018bba43ba716b68f143d0fb870822699c0d5b5"
=======
            "sha256": "fcb59b3a4eca7f80f247205e49d9c29cc9c8011c10b72484bafa0380c4900f28"
>>>>>>> c693062f
        },
        "pipfile-spec": 6,
        "requires": {},
        "sources": [
            {
                "name": "pypi",
                "url": "https://pypi.org/simple",
                "verify_ssl": true
            }
        ]
    },
    "default": {
        "aioca": {
            "hashes": [
                "sha256:0add8e6f1294b8b392482fdebcbdd46465237c89d47580f6a6825f2dbbb042dc",
                "sha256:a1805c81c3e3f3cbc672b567ea82729dcb1345faf80c1bb07c3cf22f687503b6"
            ],
            "version": "==1.0"
        },
        "aiohttp": {
            "hashes": [
                "sha256:1e984191d1ec186881ffaed4581092ba04f7c61582a177b187d3a2f07ed9719e",
                "sha256:259ab809ff0727d0e834ac5e8a283dc5e3e0ecc30c4d80b3cd17a4139ce1f326",
                "sha256:2f4d1a4fdce595c947162333353d4a44952a724fba9ca3205a3df99a33d1307a",
                "sha256:32e5f3b7e511aa850829fbe5aa32eb455e5534eaa4b1ce93231d00e2f76e5654",
                "sha256:344c780466b73095a72c616fac5ea9c4665add7fc129f285fbdbca3cccf4612a",
                "sha256:460bd4237d2dbecc3b5ed57e122992f60188afe46e7319116da5eb8a9dfedba4",
                "sha256:4c6efd824d44ae697814a2a85604d8e992b875462c6655da161ff18fd4f29f17",
                "sha256:50aaad128e6ac62e7bf7bd1f0c0a24bc968a0c0590a726d5a955af193544bcec",
                "sha256:6206a135d072f88da3e71cc501c59d5abffa9d0bb43269a6dcd28d66bfafdbdd",
                "sha256:65f31b622af739a802ca6fd1a3076fd0ae523f8485c52924a89561ba10c49b48",
                "sha256:ae55bac364c405caa23a4f2d6cfecc6a0daada500274ffca4a9230e7129eac59",
                "sha256:b778ce0c909a2653741cb4b1ac7015b5c130ab9c897611df43ae6a58523cb965"
            ],
            "index": "pypi",
            "version": "==3.6.2"
        },
<<<<<<< HEAD
        "alabaster": {
            "hashes": [
                "sha256:446438bdcca0e05bd45ea2de1668c1d9b032e1a9154c2c259092d77031ddd359"
            ],
            "version": "==0.7.12"
        },
        "appdirs": {
            "hashes": [
                "sha256:d8b24664561d0d34ddfaec54636d502d7cea6e29c3eaf68f3df6180863e2166e"
            ],
            "version": "==1.4.3"
=======
        "aiohttp-cors": {
            "hashes": [
                "sha256:0451ba59fdf6909d0e2cd21e4c0a43752bc0703d33fc78ae94d9d9321710193e",
                "sha256:4d39c6d7100fd9764ed1caf8cebf0eb01bf5e3f24e2e073fda6234bc48b19f5d"
            ],
            "version": "==0.7.0"
>>>>>>> c693062f
        },
        "async-timeout": {
            "hashes": [
                "sha256:0c3c816a028d47f659d6ff5c745cb2acf1f966da1fe5c19c77a70282b25f4c5f",
                "sha256:4291ca197d287d274d0b6cb5d6f8f8f82d434ed288f962539ff18cc9012f9ea3"
            ],
            "version": "==3.0.1"
        },
        "attrs": {
            "hashes": [
                "sha256:08a96c641c3a74e44eb59afb61a24f2cb9f4d7188748e76ba4bb5edfa3cb7d1c"
            ],
            "version": "==19.3.0"
        },
        "babel": {
            "hashes": [
                "sha256:d670ea0b10f8b723672d3a6abeb87b565b244da220d76b4dba1b66269ec152d4"
            ],
            "version": "==2.8.0"
        },
        "black": {
            "hashes": [
                "sha256:1b30e59be925fafc1ee4565e5e08abef6b03fe455102883820fe5ee2e4734e0b"
            ],
            "markers": "python_version >= '3.6'",
            "version": "==19.10b0"
        },
        "certifi": {
            "hashes": [
                "sha256:1d987a998c75633c40847cc966fcf5904906c920a7f17ef374f5aa4282abd304"
            ],
            "version": "==2020.4.5.1"
        },
        "cffi": {
            "hashes": [
                "sha256:001bf3242a1bb04d985d63e138230802c6c8d4db3668fb545fb5005ddf5bb5ff",
                "sha256:00789914be39dffba161cfc5be31b55775de5ba2235fe49aa28c148236c4e06b",
                "sha256:028a579fc9aed3af38f4892bdcc7390508adabc30c6af4a6e4f611b0c680e6ac",
                "sha256:14491a910663bf9f13ddf2bc8f60562d6bc5315c1f09c704937ef17293fb85b0",
                "sha256:1cae98a7054b5c9391eb3249b86e0e99ab1e02bb0cc0575da191aedadbdf4384",
                "sha256:2089ed025da3919d2e75a4d963d008330c96751127dd6f73c8dc0c65041b4c26",
                "sha256:2d384f4a127a15ba701207f7639d94106693b6cd64173d6c8988e2c25f3ac2b6",
                "sha256:337d448e5a725bba2d8293c48d9353fc68d0e9e4088d62a9571def317797522b",
                "sha256:399aed636c7d3749bbed55bc907c3288cb43c65c4389964ad5ff849b6370603e",
                "sha256:3b911c2dbd4f423b4c4fcca138cadde747abdb20d196c4a48708b8a2d32b16dd",
                "sha256:3d311bcc4a41408cf5854f06ef2c5cab88f9fded37a3b95936c9879c1640d4c2",
                "sha256:62ae9af2d069ea2698bf536dcfe1e4eed9090211dbaafeeedf5cb6c41b352f66",
                "sha256:66e41db66b47d0d8672d8ed2708ba91b2f2524ece3dee48b5dfb36be8c2f21dc",
                "sha256:675686925a9fb403edba0114db74e741d8181683dcf216be697d208857e04ca8",
                "sha256:7e63cbcf2429a8dbfe48dcc2322d5f2220b77b2e17b7ba023d6166d84655da55",
                "sha256:8a6c688fefb4e1cd56feb6c511984a6c4f7ec7d2a1ff31a10254f3c817054ae4",
                "sha256:8c0ffc886aea5df6a1762d0019e9cb05f825d0eec1f520c51be9d198701daee5",
                "sha256:95cd16d3dee553f882540c1ffe331d085c9e629499ceadfbda4d4fde635f4b7d",
                "sha256:99f748a7e71ff382613b4e1acc0ac83bf7ad167fb3802e35e90d9763daba4d78",
                "sha256:b8c78301cefcf5fd914aad35d3c04c2b21ce8629b5e4f4e45ae6812e461910fa",
                "sha256:c420917b188a5582a56d8b93bdd8e0f6eca08c84ff623a4c16e809152cd35793",
                "sha256:c43866529f2f06fe0edc6246eb4faa34f03fe88b64a0a9a942561c8e22f4b71f",
                "sha256:cab50b8c2250b46fe738c77dbd25ce017d5e6fb35d3407606e7a4180656a5a6a",
                "sha256:cef128cb4d5e0b3493f058f10ce32365972c554572ff821e175dbc6f8ff6924f",
                "sha256:cf16e3cf6c0a5fdd9bc10c21687e19d29ad1fe863372b5543deaec1039581a30",
                "sha256:e56c744aa6ff427a607763346e4170629caf7e48ead6921745986db3692f987f",
                "sha256:e577934fc5f8779c554639376beeaa5657d54349096ef24abe8c74c5d9c117c3",
                "sha256:f2b0fa0c01d8a0c7483afd9f31d7ecf2d71760ca24499c8697aeb5ca37dc090c"
            ],
            "version": "==1.14.0"
        },
        "chardet": {
            "hashes": [
<<<<<<< HEAD
=======
                "sha256:84ab92ed1c4d4f16916e05906b6b75a6c0fb5db821cc65e70cbd64a3e2a5eaae",
                "sha256:fc323ffcaeaed0e0a02bf4d117757b98aed530d9ed4531e3e15460124c106691"
            ],
            "version": "==3.0.4"
        },
        "coniql": {
            "editable": true,
            "path": "."
        },
        "epicscorelibs": {
            "hashes": [
                "sha256:00fae0b90cda857b0a2d2c6825fb53eb8ecac4afeb98a0f322736256e4f14739",
                "sha256:044c933f2771cc49165711a9bc141e9b27867d52773a6f7ab07c0946b6f3a994",
                "sha256:05af524d3f69d2b648444ef9a28c4f835a7718e5513a2449d52d607f1257cf17",
                "sha256:0b6d280106a4a278917d5e98ad9f570fdb6169ac313700a3137fb8546bbc0686",
                "sha256:10226f148ae73acb223cb4b7ea61a02183ea9c1cc7e6c7d4a6afc49842eaaf4f",
                "sha256:287cb65ee036090d913c3f1e2e53247283f1cf510acbb4ca7ee23036e757a768",
                "sha256:5d9887dc19dae19884037c1afe0c8a443f0a1d9c871a48612f63bcf814e7a448",
                "sha256:60e273c3f9ec72a6613e507d566e92aa645380006743615fe8f352431d130a67",
                "sha256:6ce6681866b548c104f0368b3b85e75e0eb5057467cf97d496e5a53526f3fda9",
                "sha256:7dc7de870758651642fef2773e691238ce8c4a0720bbd345477b7cf26c85f537",
                "sha256:8b6d41bd8962a3f62c2380847c408e3acc4bda54f60457a45f9aba6cca1bd9c4",
                "sha256:9f415bd216b05c25ab44fc4ebfe0da5ab1a5b14e89a699f11eff367404cca2a7",
                "sha256:a08d501a3a779fa466bff824dfedad008b0f33160a5fd3252e451b9f0922bd47",
                "sha256:b2a14ff67a9690bf468218d7b22ec38acd147b93e1800cb3d762f0bb098ac585",
                "sha256:b678995a88a06338599148ab7fcc73f00cdb2f73b4dd5160b76ac31393465bdb",
                "sha256:bf6e68da71374d806a710058f845d79a44af54c1352c84868323d15efc521735",
                "sha256:c5549bec4d4899037028ebf50ca4ce4549b26555af5b99237628f12b6d3938ee",
                "sha256:cd1e69849bb33e23c94ecd23e40100990b2df5be2b3465f5803190affaea1217",
                "sha256:d668bfcae6f5fcf2ee06d268186e2115c7ca51ac20716e419ff7c09ab8b24808",
                "sha256:dce2d2f4500fb006c632cb7a3f503bff093c9a91f3e60e68df31648dccf65289",
                "sha256:def6ea91f8ca5b40b7d1e8188c582ae192c5939f64a74dc9a44f9eed63466072",
                "sha256:df8a520e35837c31ee4c4e6fd269069e2a58926cc6d99066910d729368565ea4",
                "sha256:ecb3e9d2da8c1ddd935febcee9bd6b927bc64791061d2a24f74f784912b82496",
                "sha256:ed80591589509a83a46509cd20dacf6a8f1a0018fae65b1ee6dbf22201d4fab5",
                "sha256:ef300463421cc3420d6f88e191fcc7533c814c207cd17dcf343e4c99ad398da6",
                "sha256:f35f5ff2e9c5c1bff03220f680145016c53f2adc21e15877d6a40e345feaba47",
                "sha256:f8a5cd26dbb4152ac156b7a93ccf82a8da6a92a69801d1f3251c8fd39d19623f"
            ],
            "version": "==7.0.3.99.4.0"
        },
        "idna": {
            "hashes": [
                "sha256:7588d1c14ae4c77d74036e8c22ff447b26d0fde8f007354fd48a7814db15b7cb",
                "sha256:a068a21ceac8a4d63dbfd964670474107f541babbd2250d61922f029858365fa"
            ],
            "version": "==2.9"
        },
        "lark-parser": {
            "hashes": [
                "sha256:157879e04628e8e2bd57b72f3ba5642b3919137d5f7058612e95a38fb8761fa7",
                "sha256:e3ee17708e310de3a832a9beb448aa60ab6812f1bb283f72d473584c7566cc74"
            ],
            "version": "==0.8.5"
        },
        "multidict": {
            "hashes": [
                "sha256:1ece5a3369835c20ed57adadc663400b5525904e53bae59ec854a5d36b39b21a",
                "sha256:275ca32383bc5d1894b6975bb4ca6a7ff16ab76fa622967625baeebcf8079000",
                "sha256:3750f2205b800aac4bb03b5ae48025a64e474d2c6cc79547988ba1d4122a09e2",
                "sha256:4538273208e7294b2659b1602490f4ed3ab1c8cf9dbdd817e0e9db8e64be2507",
                "sha256:5141c13374e6b25fe6bf092052ab55c0c03d21bd66c94a0e3ae371d3e4d865a5",
                "sha256:51a4d210404ac61d32dada00a50ea7ba412e6ea945bbe992e4d7a595276d2ec7",
                "sha256:5cf311a0f5ef80fe73e4f4c0f0998ec08f954a6ec72b746f3c179e37de1d210d",
                "sha256:6513728873f4326999429a8b00fc7ceddb2509b01d5fd3f3be7881a257b8d463",
                "sha256:7388d2ef3c55a8ba80da62ecfafa06a1c097c18032a501ffd4cabbc52d7f2b19",
                "sha256:9456e90649005ad40558f4cf51dbb842e32807df75146c6d940b6f5abb4a78f3",
                "sha256:c026fe9a05130e44157b98fea3ab12969e5b60691a276150db9eda71710cd10b",
                "sha256:d14842362ed4cf63751648e7672f7174c9818459d169231d03c56e84daf90b7c",
                "sha256:e0d072ae0f2a179c375f67e3da300b47e1a83293c554450b29c900e50afaae87",
                "sha256:f07acae137b71af3bb548bd8da720956a3bc9f9a0b87733e0899226a2317aeb7",
                "sha256:fbb77a75e529021e7c4a8d4e823d88ef4d23674a202be4f5addffc72cbb91430",
                "sha256:fcfbb44c59af3f8ea984de67ec7c306f618a3ec771c2843804069917a8f2e255",
                "sha256:feed85993dbdb1dbc29102f50bca65bdc68f2c0c8d352468c25b54874f23c39d"
            ],
            "version": "==4.7.6"
        },
        "nose": {
            "hashes": [
                "sha256:9ff7c6cc443f8c51994b34a667bbcf45afd6d945be7477b52e97516fd17c53ac",
                "sha256:dadcddc0aefbf99eea214e0f1232b94f2fa9bd98fa8353711dacb112bfcbbb2a",
                "sha256:f1bffef9cbc82628f6e7d7b40d7e255aefaa1adb6a1b1d26c69a8b79e6208a98"
            ],
            "version": "==1.3.7"
        },
        "numpy": {
            "hashes": [
                "sha256:00d7b54c025601e28f468953d065b9b121ddca7fff30bed7be082d3656dd798d",
                "sha256:02ec9582808c4e48be4e93cd629c855e644882faf704bc2bd6bbf58c08a2a897",
                "sha256:0e6f72f7bb08f2f350ed4408bb7acdc0daba637e73bce9f5ea2b207039f3af88",
                "sha256:1be2e96314a66f5f1ce7764274327fd4fb9da58584eaff00b5a5221edefee7d6",
                "sha256:2466fbcf23711ebc5daa61d28ced319a6159b260a18839993d871096d66b93f7",
                "sha256:2b573fcf6f9863ce746e4ad00ac18a948978bb3781cffa4305134d31801f3e26",
                "sha256:3f0dae97e1126f529ebb66f3c63514a0f72a177b90d56e4bce8a0b5def34627a",
                "sha256:50fb72bcbc2cf11e066579cb53c4ca8ac0227abb512b6cbc1faa02d1595a2a5d",
                "sha256:57aea170fb23b1fd54fa537359d90d383d9bf5937ee54ae8045a723caa5e0961",
                "sha256:709c2999b6bd36cdaf85cf888d8512da7433529f14a3689d6e37ab5242e7add5",
                "sha256:7d59f21e43bbfd9a10953a7e26b35b6849d888fc5a331fa84a2d9c37bd9fe2a2",
                "sha256:904b513ab8fbcbdb062bed1ce2f794ab20208a1b01ce9bd90776c6c7e7257032",
                "sha256:96dd36f5cdde152fd6977d1bbc0f0561bccffecfde63cd397c8e6033eb66baba",
                "sha256:9933b81fecbe935e6a7dc89cbd2b99fea1bf362f2790daf9422a7bb1dc3c3085",
                "sha256:bbcc85aaf4cd84ba057decaead058f43191cc0e30d6bc5d44fe336dc3d3f4509",
                "sha256:dccd380d8e025c867ddcb2f84b439722cf1f23f3a319381eac45fd077dee7170",
                "sha256:e22cd0f72fc931d6abc69dc7764484ee20c6a60b0d0fee9ce0426029b1c1bdae",
                "sha256:ed722aefb0ebffd10b32e67f48e8ac4c5c4cf5d3a785024fdf0e9eb17529cd9d",
                "sha256:efb7ac5572c9a57159cf92c508aad9f856f1cb8e8302d7fdb99061dbe52d712c",
                "sha256:efdba339fffb0e80fcc19524e4fdbda2e2b5772ea46720c44eaac28096d60720",
                "sha256:f22273dd6a403ed870207b853a856ff6327d5cbce7a835dfa0645b3fc00273ec"
            ],
            "version": "==1.18.4"
        },
        "p4p": {
            "hashes": [
                "sha256:0035415abe417433aa980f65e60144167c00318101e707bb833b5c3797d3d577",
                "sha256:0671abe837b181736766026605550d998cc878474aa58491a8ba02984439c846",
                "sha256:09c09c8c8d0459a90251ad8165cfd0eb7f55736f41f9d293a5037252b1f79207",
                "sha256:121b93541f57f4f9fcbc563d87fb1cba9e1cfcdcdea9d31e7a49bffd6a09e952",
                "sha256:1d078fde4e36ac427e1a99ee0d5b707091bf9d9eef4de4ddf050825e66d7b98e",
                "sha256:3b7a462c156845b8f5d19018200bfa8154ff0f70332e33725b9dafb7a50c068d",
                "sha256:4952d6349ad3de8aea37590d27c0a74beb503b9b4d9f9c8a2bf7065c8ece98da",
                "sha256:4d4985db2245bcf31e3b01b5e6dd02bb4932b088bc76a5b9150b12952043e708",
                "sha256:58fd486b8ea6c310aa998c3eab55bd35e671dc643f20fc9bc4b48ee9d6db84ca",
                "sha256:59dad2ec06128bb46136677a00e8c37ddbe574199c333c203bff2e8719606c6c",
                "sha256:5c15f4b024c274b537402cbe73c46ae9caef15ffa7095bdf4b4fad1a5b32e712",
                "sha256:61f4dc291034d816b717e8d90c715722084e2a11da62bb820b66045d7d74e251",
                "sha256:724c0c3ec5ee092f1f3bb831ee4653175eb54e644feae7657aa7f070f51041d5",
                "sha256:758bd87f9f6e15e86f4dabbd4a363ccb80dd0e9eb1834f544a7c820409e774ae",
                "sha256:80b7ad7d98bea8930f412f333fc7cae3a0b3bd1ca936781b751b63622312516a",
                "sha256:81a3a91d330da544d7fbc203b48711f417d80d04115c7d1752bf32c7a7e5416b",
                "sha256:8231d3003917589951a2a63fe66b8f2b48dab0870cfb9929221852d0152570a1",
                "sha256:83b9f652bc21e8ffb3632dc329c22c6dcacec563ab7e80800256105c0ca89cb9",
                "sha256:87e62aa340dd35ce6f6df954018c24572f0e8ac28f9331bb19200de2852f48db",
                "sha256:88a4dd1af4c28eafc61aaf0be3feb138905f45acdcc5648b19f5b53fc0775b5e",
                "sha256:9c0c0660b278dfaeed59e1548442d16324562fb96d3109bc5bdba852d806bf1a",
                "sha256:b2c4d1965f87f49800ced2445361ec93282c7dbc7cea3ae0bb1f9439fbc22690",
                "sha256:ccb12eb2f7011d0291cb010b1ea5faf8511e9a96daa6b912526ab285a4af96ac",
                "sha256:cf457111832fdcf364da7b602e87066933958778504228e8c3501e3088ff30cf",
                "sha256:d736e8af7b8f19719312dd85e8191f83c20ae3d3f8ff737e9dfe76233c2c7b1d",
                "sha256:dd1afb7964e682b09c7ef10ded689d684459378a0504e9233f562d3bdb5b0082",
                "sha256:fc0dd08f4ca906fcbedcfb42bca028e048eecf905b87adedafbf1076af496303"
            ],
            "version": "==3.5.1"
        },
        "ply": {
            "hashes": [
                "sha256:00c7c1aaa88358b9c765b6d3000c6eec0ba42abca5351b095321aef446081da3",
                "sha256:096f9b8350b65ebd2fd1346b12452efe5b9607f7482813ffca50c22722a807ce"
            ],
            "version": "==3.11"
        },
        "pycparser": {
            "hashes": [
                "sha256:2d475327684562c3a96cc71adf7dc8c4f0565175cf86b6d7a404ff4c771f15f0",
                "sha256:7582ad22678f0fcd81102833f60ef8d0e57288b6b5fb00323d101be910e35705"
            ],
            "version": "==2.20"
        },
        "pydantic": {
            "hashes": [
                "sha256:012c422859bac2e03ab3151ea6624fecf0e249486be7eb8c6ee69c91740c6752",
                "sha256:07911aab70f3bc52bb845ce1748569c5e70478ac977e106a150dd9d0465ebf04",
                "sha256:47b8db7024ba3d46c3d4768535e1cf87b6c8cf92ccd81e76f4e1cb8ee47688b3",
                "sha256:50e4e948892a6815649ad5a9a9379ad1e5f090f17842ac206535dfaed75c6f2f",
                "sha256:51f11c8bbf794a68086540da099aae4a9107447c7a9d63151edbb7d50110cf21",
                "sha256:6100d7862371115c40be55cc4b8d766a74b1d0dbaf99dbfe72bb4bac0faf89ed",
                "sha256:61d22d36808087d3184ed6ac0d91dd71c533b66addb02e4a9930e1e30833202f",
                "sha256:72184c1421103cca128300120f8f1185fb42a9ea73a1c9845b1c53db8c026a7d",
                "sha256:831a0265a9e3933b3d0f04d1a81bba543bafbe4119c183ff2771871db70524ab",
                "sha256:8848b4eb458469739126e4c1a202d723dd092e087f8dbe3104371335f87ba5df",
                "sha256:bbbed364376f4a0aebb9ea452ff7968b306499a9e74f4db69b28ff2cd4043a11",
                "sha256:e27559cedbd7f59d2375bfd6eea29a330ea1a5b0589c34d6b4e0d7bec6027bbf",
                "sha256:f17ec336e64d4583311249fb179528e9a2c27c8a2eaf590ec6ec2c6dece7cb3f",
                "sha256:f863456d3d4bf817f2e5248553dee3974c5dc796f48e6ddb599383570f4215ac"
            ],
            "version": "==1.4"
        },
        "pytz": {
            "hashes": [
                "sha256:1c557d7d0e871de1f5ccd5833f60fb2550652da6be2693c1e02300743d21500d",
                "sha256:b02c06db6cf09c12dd25137e563b31700d3b80fcc4ad23abb7a315f2789819be"
            ],
            "version": "==2019.3"
        },
        "ruamel-yaml": {
            "hashes": [
                "sha256:0962fd7999e064c4865f96fb1e23079075f4a2a14849bcdc5cdba53a24f9759b"
            ],
            "version": "==0.16.10"
        },
        "ruamel.yaml.clib": {
            "hashes": [
                "sha256:1e77424825caba5553bbade750cec2277ef130647d685c2b38f68bc03453bac6",
                "sha256:392b7c371312abf27fb549ec2d5e0092f7ef6e6c9f767bfb13e83cb903aca0fd",
                "sha256:4d55386129291b96483edcb93b381470f7cd69f97585829b048a3d758d31210a",
                "sha256:550168c02d8de52ee58c3d8a8193d5a8a9491a5e7b2462d27ac5bf63717574c9",
                "sha256:57933a6986a3036257ad7bf283529e7c19c2810ff24c86f4a0cfeb49d2099919",
                "sha256:615b0396a7fad02d1f9a0dcf9f01202bf9caefee6265198f252c865f4227fcc6",
                "sha256:77556a7aa190be9a2bd83b7ee075d3df5f3c5016d395613671487e79b082d784",
                "sha256:7aee724e1ff424757b5bd8f6c5bbdb033a570b2b4683b17ace4dbe61a99a657b",
                "sha256:8073c8b92b06b572e4057b583c3d01674ceaf32167801fe545a087d7a1e8bf52",
                "sha256:9c6d040d0396c28d3eaaa6cb20152cb3b2f15adf35a0304f4f40a3cf9f1d2448",
                "sha256:a0ff786d2a7dbe55f9544b3f6ebbcc495d7e730df92a08434604f6f470b899c5",
                "sha256:b1b7fcee6aedcdc7e62c3a73f238b3d080c7ba6650cd808bce8d7761ec484070",
                "sha256:b66832ea8077d9b3f6e311c4a53d06273db5dc2db6e8a908550f3c14d67e718c",
                "sha256:be018933c2f4ee7de55e7bd7d0d801b3dfb09d21dad0cce8a97995fd3e44be30",
                "sha256:d0d3ac228c9bbab08134b4004d748cf9f8743504875b3603b3afbb97e3472947",
                "sha256:d10e9dd744cf85c219bf747c75194b624cc7a94f0c80ead624b06bfa9f61d3bc",
                "sha256:ea4362548ee0cbc266949d8a441238d9ad3600ca9910c3fe4e82ee3a50706973",
                "sha256:ed5b3698a2bb241b7f5cbbe277eaa7fe48b07a58784fba4f75224fd066d253ad",
                "sha256:f9dcc1ae73f36e8059589b601e8e4776b9976effd76c21ad6a855a74318efd6e"
            ],
            "markers": "platform_python_implementation == 'CPython' and python_version < '3.9'",
            "version": "==0.2.0"
        },
        "tartiflette": {
            "hashes": [
                "sha256:1b61db5e9f3a26d150a2bbb722ff2741745d81c9ac05efd88479f874db60196c"
            ],
            "version": "==1.2.1"
        },
        "tartiflette-aiohttp": {
            "hashes": [
                "sha256:13170b03e962a4d16120854564acc515d76e54a8b37b50205ba18f9b5ac55de9"
            ],
            "version": "==1.2.0"
        },
        "typing-extensions": {
            "hashes": [
                "sha256:091ecc894d5e908ac75209f10d5b4f118fbdb2eb1ede6a63544054bb1edb41f2",
                "sha256:910f4656f54de5993ad9304959ce9bb903f90aadc7c67a0bef07e678014e892d",
                "sha256:cf8b63fedea4d89bab840ecbb93e75578af28f76f66c35889bd7065f5af88575"
            ],
            "version": "==3.7.4.1"
        },
        "yarl": {
            "hashes": [
                "sha256:0c2ab325d33f1b824734b3ef51d4d54a54e0e7a23d13b86974507602334c2cce",
                "sha256:0ca2f395591bbd85ddd50a82eb1fde9c1066fafe888c5c7cc1d810cf03fd3cc6",
                "sha256:2098a4b4b9d75ee352807a95cdf5f10180db903bc5b7270715c6bbe2551f64ce",
                "sha256:25e66e5e2007c7a39541ca13b559cd8ebc2ad8fe00ea94a2aad28a9b1e44e5ae",
                "sha256:26d7c90cb04dee1665282a5d1a998defc1a9e012fdca0f33396f81508f49696d",
                "sha256:308b98b0c8cd1dfef1a0311dc5e38ae8f9b58349226aa0533f15a16717ad702f",
                "sha256:3ce3d4f7c6b69c4e4f0704b32eca8123b9c58ae91af740481aa57d7857b5e41b",
                "sha256:58cd9c469eced558cd81aa3f484b2924e8897049e06889e8ff2510435b7ef74b",
                "sha256:5b10eb0e7f044cf0b035112446b26a3a2946bca9d7d7edb5e54a2ad2f6652abb",
                "sha256:6faa19d3824c21bcbfdfce5171e193c8b4ddafdf0ac3f129ccf0cdfcb083e462",
                "sha256:944494be42fa630134bf907714d40207e646fd5a94423c90d5b514f7b0713fea",
                "sha256:a161de7e50224e8e3de6e184707476b5a989037dcb24292b391a3d66ff158e70",
                "sha256:a4844ebb2be14768f7994f2017f70aca39d658a96c786211be5ddbe1c68794c1",
                "sha256:c2b509ac3d4b988ae8769901c66345425e361d518aecbe4acbfc2567e416626a",
                "sha256:c9959d49a77b0e07559e579f38b2f3711c2b8716b8410b320bf9713013215a1b",
                "sha256:d8cdee92bc930d8b09d8bd2043cedd544d9c8bd7436a77678dd602467a993080",
                "sha256:e15199cdb423316e15f108f51249e44eb156ae5dba232cb73be555324a1d49c2"
            ],
            "version": "==1.4.2"
        }
    },
    "develop": {
        "alabaster": {
            "hashes": [
                "sha256:446438bdcca0e05bd45ea2de1668c1d9b032e1a9154c2c259092d77031ddd359",
                "sha256:a661d72d58e6ea8a57f7a86e37d86716863ee5e92788398526d58b26a4e4dc02"
            ],
            "version": "==0.7.12"
        },
        "appdirs": {
            "hashes": [
                "sha256:9e5896d1372858f8dd3344faf4e5014d21849c756c8d5701f78f8a103b372d92",
                "sha256:d8b24664561d0d34ddfaec54636d502d7cea6e29c3eaf68f3df6180863e2166e"
            ],
            "version": "==1.4.3"
        },
        "atomicwrites": {
            "hashes": [
                "sha256:03472c30eb2c5d1ba9227e4c2ca66ab8287fbfbbda3888aa93dc2e28fc6811b4",
                "sha256:75a9445bac02d8d058d5e1fe689654ba5a6556a1dfd8ce6ec55a0ed79866cfa6"
            ],
            "index": "pypi",
            "version": "==1.3.0"
        },
        "attrs": {
            "hashes": [
                "sha256:08a96c641c3a74e44eb59afb61a24f2cb9f4d7188748e76ba4bb5edfa3cb7d1c",
                "sha256:f7b7ce16570fe9965acd6d30101a28f62fb4a7f9e926b3bbc9b61f8b04247e72"
            ],
            "version": "==19.3.0"
        },
        "babel": {
            "hashes": [
                "sha256:1aac2ae2d0d8ea368fa90906567f5c08463d98ade155c0c4bfedd6a0f7160e38",
                "sha256:d670ea0b10f8b723672d3a6abeb87b565b244da220d76b4dba1b66269ec152d4"
            ],
            "version": "==2.8.0"
        },
        "black": {
            "hashes": [
                "sha256:1b30e59be925fafc1ee4565e5e08abef6b03fe455102883820fe5ee2e4734e0b",
                "sha256:c2edb73a08e9e0e6f65a0e6af18b059b8b1cdd5bef997d7a0b181df93dc81539"
            ],
            "index": "pypi",
            "version": "==19.10b0"
        },
        "certifi": {
            "hashes": [
                "sha256:1d987a998c75633c40847cc966fcf5904906c920a7f17ef374f5aa4282abd304",
                "sha256:51fcb31174be6e6664c5f69e3e1691a2d72a1a12e90f872cbdb1567eb47b6519"
            ],
            "version": "==2020.4.5.1"
        },
        "chardet": {
            "hashes": [
                "sha256:84ab92ed1c4d4f16916e05906b6b75a6c0fb5db821cc65e70cbd64a3e2a5eaae",
>>>>>>> c693062f
                "sha256:fc323ffcaeaed0e0a02bf4d117757b98aed530d9ed4531e3e15460124c106691"
            ],
            "version": "==3.0.4"
        },
        "click": {
            "hashes": [
<<<<<<< HEAD
=======
                "sha256:8a18b4ea89d8820c5d0c7da8a64b2c324b4dabb695804dbfea19b9be9d88c0cc",
>>>>>>> c693062f
                "sha256:e345d143d80bf5ee7534056164e5e112ea5e22716bbb1ce727941f4c8b471b9a"
            ],
            "version": "==7.1.1"
        },
        "coverage": {
            "hashes": [
<<<<<<< HEAD
                "sha256:641e329e7f2c01531c45c687efcec8aeca2a78a4ff26d49184dce3d53fc35014"
            ],
            "version": "==5.0.4"
        },
        "doc8": {
            "hashes": [
                "sha256:2df89f9c1a5abfb98ab55d0175fed633cae0cf45025b8b1e0ee5ea772be28543",
                "sha256:d12f08aa77a4a65eb28752f4bc78f41f611f9412c4155e2b03f1f5d4a45efe04"
            ],
            "index": "pypi",
            "version": "==0.8.0"
=======
                "sha256:03f630aba2b9b0d69871c2e8d23a69b7fe94a1e2f5f10df5049c0df99db639a0",
                "sha256:046a1a742e66d065d16fb564a26c2a15867f17695e7f3d358d7b1ad8a61bca30",
                "sha256:0a907199566269e1cfa304325cc3b45c72ae341fbb3253ddde19fa820ded7a8b",
                "sha256:165a48268bfb5a77e2d9dbb80de7ea917332a79c7adb747bd005b3a07ff8caf0",
                "sha256:1b60a95fc995649464e0cd48cecc8288bac5f4198f21d04b8229dc4097d76823",
                "sha256:1f66cf263ec77af5b8fe14ef14c5e46e2eb4a795ac495ad7c03adc72ae43fafe",
                "sha256:2e08c32cbede4a29e2a701822291ae2bc9b5220a971bba9d1e7615312efd3037",
                "sha256:3844c3dab800ca8536f75ae89f3cf566848a3eb2af4d9f7b1103b4f4f7a5dad6",
                "sha256:408ce64078398b2ee2ec08199ea3fcf382828d2f8a19c5a5ba2946fe5ddc6c31",
                "sha256:443be7602c790960b9514567917af538cac7807a7c0c0727c4d2bbd4014920fd",
                "sha256:4482f69e0701139d0f2c44f3c395d1d1d37abd81bfafbf9b6efbe2542679d892",
                "sha256:4a8a259bf990044351baf69d3b23e575699dd60b18460c71e81dc565f5819ac1",
                "sha256:513e6526e0082c59a984448f4104c9bf346c2da9961779ede1fc458e8e8a1f78",
                "sha256:5f587dfd83cb669933186661a351ad6fc7166273bc3e3a1531ec5c783d997aac",
                "sha256:62061e87071497951155cbccee487980524d7abea647a1b2a6eb6b9647df9006",
                "sha256:641e329e7f2c01531c45c687efcec8aeca2a78a4ff26d49184dce3d53fc35014",
                "sha256:65a7e00c00472cd0f59ae09d2fb8a8aaae7f4a0cf54b2b74f3138d9f9ceb9cb2",
                "sha256:6ad6ca45e9e92c05295f638e78cd42bfaaf8ee07878c9ed73e93190b26c125f7",
                "sha256:73aa6e86034dad9f00f4bbf5a666a889d17d79db73bc5af04abd6c20a014d9c8",
                "sha256:7c9762f80a25d8d0e4ab3cb1af5d9dffbddb3ee5d21c43e3474c84bf5ff941f7",
                "sha256:85596aa5d9aac1bf39fe39d9fa1051b0f00823982a1de5766e35d495b4a36ca9",
                "sha256:86a0ea78fd851b313b2e712266f663e13b6bc78c2fb260b079e8b67d970474b1",
                "sha256:8a620767b8209f3446197c0e29ba895d75a1e272a36af0786ec70fe7834e4307",
                "sha256:922fb9ef2c67c3ab20e22948dcfd783397e4c043a5c5fa5ff5e9df5529074b0a",
                "sha256:9fad78c13e71546a76c2f8789623eec8e499f8d2d799f4b4547162ce0a4df435",
                "sha256:a37c6233b28e5bc340054cf6170e7090a4e85069513320275a4dc929144dccf0",
                "sha256:c3fc325ce4cbf902d05a80daa47b645d07e796a80682c1c5800d6ac5045193e5",
                "sha256:cda33311cb9fb9323958a69499a667bd728a39a7aa4718d7622597a44c4f1441",
                "sha256:db1d4e38c9b15be1521722e946ee24f6db95b189d1447fa9ff18dd16ba89f732",
                "sha256:eda55e6e9ea258f5e4add23bcf33dc53b2c319e70806e180aecbff8d90ea24de",
                "sha256:f372cdbb240e09ee855735b9d85e7f50730dcfb6296b74b95a3e5dea0615c4c1"
            ],
            "version": "==5.0.4"
>>>>>>> c693062f
        },
        "docutils": {
            "hashes": [
                "sha256:0c5b78adfbf7762415433f5515cd5c9e762339e23369dbe8000d84a4bf4ab3af"
            ],
            "version": "==0.16"
        },
        "entrypoints": {
            "hashes": [
                "sha256:589f874b313739ad35be6e0cd7efde2a4e9b6fea91edcc34e58ecbb8dbe56d19",
                "sha256:c70dd71abe5a8c85e55e12c19bd91ccfeec11a6e99044204511f9ed547d48451"
            ],
            "version": "==0.3"
        },
        "epicscorelibs": {
            "hashes": [
                "sha256:88a6479c473ee595386f7c234c2c2f358ba318784e1d0714bc7eb0ebcaf723e0"
            ],
            "version": "==7.0.3.99.1.0"
        },
        "filelock": {
            "hashes": [
                "sha256:929b7d63ec5b7d6b71b0fa5ac14e030b3f70b75747cef1b10da9b879fef15836"
            ],
            "version": "==3.0.12"
        },
        "flake8": {
            "hashes": [
                "sha256:49356e766643ad15072a789a20915d3c91dc89fd313ccd71802303fd67e4deca"
            ],
            "version": "==3.7.9"
        },
        "flake8-isort": {
            "hashes": [
                "sha256:f5322a85cea89998e0df954162fd35a1f1e5b5eb4fc0c79b5975aa2799106baa"
            ],
            "index": "pypi",
            "version": "==3.0.0"
        },
        "graphql-core": {
            "hashes": [
                "sha256:2f0d413b5f3413911c4e851cf68aac6f721c764facf4e8b64c258e023f20b421",
                "sha256:56059e6680a4ae7fa300a71cac3883431a95093223e630da7c151d73879901da"
            ],
            "index": "pypi",
            "version": "==3.0.0a2"
        },
        "idna": {
            "hashes": [
                "sha256:a068a21ceac8a4d63dbfd964670474107f541babbd2250d61922f029858365fa"
            ],
            "version": "==2.9"
        },
        "imagesize": {
            "hashes": [
                "sha256:6965f19a6a2039c7d48bca7dba2473069ff854c36ae6f19d2cde309d998228a1"
            ],
            "version": "==1.2.0"
        },
        "importlib-metadata": {
            "hashes": [
                "sha256:2a688cbaa90e0cc587f1df48bdc97a6eadccdcd9c35fb3f976a09e3b5016d90f"
            ],
            "markers": "python_version < '3.8'",
            "version": "==1.6.0"
        },
        "isort": {
            "extras": [
                "pyproject"
            ],
            "hashes": [
                "sha256:6e811fcb295968434526407adb8796944f1988c5b65e8139058f2014cbe100fd"
            ],
            "version": "==4.3.21"
        },
        "jinja2": {
            "hashes": [
<<<<<<< HEAD
                "sha256:c10142f819c2d22bdcd17548c46fa9b77cf4fda45097854c689666bf425e7484"
=======
                "sha256:065c4f02ebe7f7cf559e49ee5a95fb800a9e4528727aec6f24402a5374c65013",
                "sha256:14dd6caf1527abb21f08f86c784eac40853ba93edb79552aa1e4b8aef1b61c7b"
>>>>>>> c693062f
            ],
            "version": "==2.10.1"
        },
        "lark-parser": {
            "hashes": [
                "sha256:157879e04628e8e2bd57b72f3ba5642b3919137d5f7058612e95a38fb8761fa7",
                "sha256:e3ee17708e310de3a832a9beb448aa60ab6812f1bb283f72d473584c7566cc74"
            ],
            "version": "==0.8.5"
        },
        "markupsafe": {
            "hashes": [
<<<<<<< HEAD
                "sha256:ba59edeaa2fc6114428f1637ffff42da1e311e29382d81b339c1817d37ec93c6"
=======
                "sha256:00bc623926325b26bb9605ae9eae8a215691f33cae5df11ca5424f06f2d1f473",
                "sha256:09027a7803a62ca78792ad89403b1b7a73a01c8cb65909cd876f7fcebd79b161",
                "sha256:09c4b7f37d6c648cb13f9230d847adf22f8171b1ccc4d5682398e77f40309235",
                "sha256:1027c282dad077d0bae18be6794e6b6b8c91d58ed8a8d89a89d59693b9131db5",
                "sha256:13d3144e1e340870b25e7b10b98d779608c02016d5184cfb9927a9f10c689f42",
                "sha256:24982cc2533820871eba85ba648cd53d8623687ff11cbb805be4ff7b4c971aff",
                "sha256:29872e92839765e546828bb7754a68c418d927cd064fd4708fab9fe9c8bb116b",
                "sha256:43a55c2930bbc139570ac2452adf3d70cdbb3cfe5912c71cdce1c2c6bbd9c5d1",
                "sha256:46c99d2de99945ec5cb54f23c8cd5689f6d7177305ebff350a58ce5f8de1669e",
                "sha256:500d4957e52ddc3351cabf489e79c91c17f6e0899158447047588650b5e69183",
                "sha256:535f6fc4d397c1563d08b88e485c3496cf5784e927af890fb3c3aac7f933ec66",
                "sha256:596510de112c685489095da617b5bcbbac7dd6384aeebeda4df6025d0256a81b",
                "sha256:62fe6c95e3ec8a7fad637b7f3d372c15ec1caa01ab47926cfdf7a75b40e0eac1",
                "sha256:6788b695d50a51edb699cb55e35487e430fa21f1ed838122d722e0ff0ac5ba15",
                "sha256:6dd73240d2af64df90aa7c4e7481e23825ea70af4b4922f8ede5b9e35f78a3b1",
                "sha256:717ba8fe3ae9cc0006d7c451f0bb265ee07739daf76355d06366154ee68d221e",
                "sha256:79855e1c5b8da654cf486b830bd42c06e8780cea587384cf6545b7d9ac013a0b",
                "sha256:7c1699dfe0cf8ff607dbdcc1e9b9af1755371f92a68f706051cc8c37d447c905",
                "sha256:88e5fcfb52ee7b911e8bb6d6aa2fd21fbecc674eadd44118a9cc3863f938e735",
                "sha256:8defac2f2ccd6805ebf65f5eeb132adcf2ab57aa11fdf4c0dd5169a004710e7d",
                "sha256:98c7086708b163d425c67c7a91bad6e466bb99d797aa64f965e9d25c12111a5e",
                "sha256:9add70b36c5666a2ed02b43b335fe19002ee5235efd4b8a89bfcf9005bebac0d",
                "sha256:9bf40443012702a1d2070043cb6291650a0841ece432556f784f004937f0f32c",
                "sha256:ade5e387d2ad0d7ebf59146cc00c8044acbd863725f887353a10df825fc8ae21",
                "sha256:b00c1de48212e4cc9603895652c5c410df699856a2853135b3967591e4beebc2",
                "sha256:b1282f8c00509d99fef04d8ba936b156d419be841854fe901d8ae224c59f0be5",
                "sha256:b2051432115498d3562c084a49bba65d97cf251f5a331c64a12ee7e04dacc51b",
                "sha256:ba59edeaa2fc6114428f1637ffff42da1e311e29382d81b339c1817d37ec93c6",
                "sha256:c8716a48d94b06bb3b2524c2b77e055fb313aeb4ea620c8dd03a105574ba704f",
                "sha256:cd5df75523866410809ca100dc9681e301e3c27567cf498077e8551b6d20e42f",
                "sha256:cdb132fc825c38e1aeec2c8aa9338310d29d337bebbd7baa06889d09a60a1fa2",
                "sha256:e249096428b3ae81b08327a63a485ad0878de3fb939049038579ac0ef61e17e7",
                "sha256:e8313f01ba26fbbe36c7be1966a7b7424942f670f38e666995b88d012765b9be"
>>>>>>> c693062f
            ],
            "version": "==1.1.1"
        },
        "mccabe": {
            "hashes": [
                "sha256:ab8a6258860da4b6677da4bd2fe5dc2c659cff31b3ee4f7f5d64e79735b80d42",
                "sha256:dd8d182285a0fe56bace7f45b5e7d1a6ebcbf524e8f3bd87eb0f125271b8831f"
            ],
            "version": "==0.6.1"
        },
        "more-itertools": {
            "hashes": [
                "sha256:5dd8bcf33e5f9513ffa06d5ad33d78f31e1931ac9a18f33d37e77a180d393a7c"
            ],
            "version": "==8.2.0"
        },
        "multidict": {
            "hashes": [
                "sha256:317f96bc0950d249e96d8d29ab556d01dd38888fbe68324f46fd834b430169f1",
                "sha256:42f56542166040b4474c0c608ed051732033cd821126493cf25b6c276df7dd35",
                "sha256:4b7df040fb5fe826d689204f9b544af469593fb3ff3a069a6ad3409f742f5928",
                "sha256:544fae9261232a97102e27a926019100a9db75bec7b37feedd74b3aa82f29969",
                "sha256:620b37c3fea181dab09267cd5a84b0f23fa043beb8bc50d8474dd9694de1fa6e",
                "sha256:6e6fef114741c4d7ca46da8449038ec8b1e880bbe68674c01ceeb1ac8a648e78",
                "sha256:7774e9f6c9af3f12f296131453f7b81dabb7ebdb948483362f5afcaac8a826f1",
                "sha256:85cb26c38c96f76b7ff38b86c9d560dea10cf3459bb5f4caf72fc1bb932c7136",
                "sha256:a326f4240123a2ac66bb163eeba99578e9d63a8654a59f4688a79198f9aa10f8",
                "sha256:ae402f43604e3b2bc41e8ea8b8526c7fa7139ed76b0d64fc48e28125925275b2",
                "sha256:aee283c49601fa4c13adc64c09c978838a7e812f85377ae130a24d7198c0331e",
                "sha256:b51249fdd2923739cd3efc95a3d6c363b67bbf779208e9f37fd5e68540d1a4d4",
                "sha256:bb519becc46275c594410c6c28a8a0adc66fe24fef154a9addea54c1adb006f5",
                "sha256:c2c37185fb0af79d5c117b8d2764f4321eeb12ba8c141a95d0aa8c2c1d0a11dd",
                "sha256:dc561313279f9d05a3d0ffa89cd15ae477528ea37aa9795c4654588a3287a9ab",
                "sha256:e439c9a10a95cb32abd708bb8be83b2134fa93790a4fb0535ca36db3dda94d20",
                "sha256:fc3b4adc2ee8474cb3cd2a155305d5f8eda0a9c91320f83e55748e1fcb68f8e3"
            ],
            "version": "==4.7.5"
        },
        "mypy": {
            "hashes": [
                "sha256:c56ffe22faa2e51054c5f7a3bc70a370939c2ed4de308c690e7949230c995913"
            ],
            "index": "pypi",
            "version": "==0.770"
        },
        "mypy-extensions": {
            "hashes": [
                "sha256:090fedd75945a69ae91ce1303b5824f428daf5a028d2f6ab8a299250a846f15d"
            ],
            "version": "==0.4.3"
        },
        "nose": {
            "hashes": [
                "sha256:9ff7c6cc443f8c51994b34a667bbcf45afd6d945be7477b52e97516fd17c53ac"
            ],
            "version": "==1.3.7"
        },
        "numpy": {
            "hashes": [
                "sha256:3d52298d0be333583739f1aec9026f3b09fdfe3ddf7c7028cb16d9d2af1cca7e"
            ],
            "index": "pypi",
            "version": "==1.17.4"
        },
        "p4p": {
            "hashes": [
                "sha256:be3d162f84752e8979f46b6ae504b36fa9a540e9663f8b88f1143c38d4d1c3ce"
            ],
            "index": "pypi",
            "version": "==3.3.2"
        },
        "packaging": {
            "hashes": [
                "sha256:82f77b9bee21c1bafbf35a84905d604d5d1223801d639cf3ed140bd651c08752"
            ],
            "version": "==20.3"
        },
        "pathspec": {
            "hashes": [
<<<<<<< HEAD
                "sha256:163b0632d4e31cef212976cf57b43d9fd6b0bac6e67c26015d611a647d5e7424"
            ],
            "version": "==0.7.0"
        },
        "pbr": {
            "hashes": [
                "sha256:07f558fece33b05caf857474a366dfcc00562bca13dd8b47b2b3e22d9f9bf55c",
                "sha256:579170e23f8e0c2f24b0de612f71f648eccb79fb1322c814ae6b3c07b5ba23e8"
=======
                "sha256:163b0632d4e31cef212976cf57b43d9fd6b0bac6e67c26015d611a647d5e7424",
                "sha256:562aa70af2e0d434367d9790ad37aed893de47f1693e4201fd1d3dca15d19b96"
>>>>>>> c693062f
            ],
            "version": "==0.7.0"
        },
        "pluggy": {
            "hashes": [
                "sha256:966c145cd83c96502c3c3868f50408687b38434af77734af1e9ca461a4081d2d"
            ],
            "version": "==0.13.1"
        },
        "py": {
            "hashes": [
                "sha256:c20fdd83a5dbc0af9efd622bee9a5564e278f6380fffcacc43ba6f43db2813b0"
            ],
            "version": "==1.8.1"
        },
        "pycodestyle": {
            "hashes": [
                "sha256:95a2219d12372f05704562a14ec30bc76b05a5b297b21a5dfe3f6fac3491ae56",
                "sha256:e40a936c9a450ad81df37f549d676d127b1b66000a6c500caa2b085bc0ca976c"
            ],
            "version": "==2.5.0"
        },
        "pycparser": {
            "hashes": [
                "sha256:2d475327684562c3a96cc71adf7dc8c4f0565175cf86b6d7a404ff4c771f15f0",
                "sha256:7582ad22678f0fcd81102833f60ef8d0e57288b6b5fb00323d101be910e35705"
            ],
            "version": "==2.20"
        },
        "pyflakes": {
            "hashes": [
                "sha256:17dbeb2e3f4d772725c777fabc446d5634d1038f234e77343108ce445ea69ce0",
                "sha256:d976835886f8c5b31d47970ed689944a0262b5f3afa00a5a7b4dc81e5449f8a2"
            ],
            "version": "==2.1.1"
        },
        "pygments": {
            "hashes": [
                "sha256:ff7a40b4860b727ab48fad6360eb351cc1b33cbf9b15a0f689ca5353e9463324"
            ],
            "version": "==2.6.1"
        },
        "pyparsing": {
            "hashes": [
<<<<<<< HEAD
=======
                "sha256:c203ec8783bf771a155b207279b9bccb8dea02d8f0c9e5f8ead507bc3246ecc1",
>>>>>>> c693062f
                "sha256:ef9d7589ef3c200abe66653d3f1ab1033c3c419ae9b9bdb1240a85b024efc88b"
            ],
            "version": "==2.4.7"
        },
        "pytest": {
            "hashes": [
                "sha256:0e5b30f5cb04e887b91b1ee519fa3d89049595f428c1db76e73bd7f17b09b172"
            ],
            "markers": "python_version >= '3.5'",
            "version": "==5.4.1"
        },
        "pytest-asyncio": {
            "hashes": [
<<<<<<< HEAD
=======
                "sha256:9fac5100fd716cbecf6ef89233e8590a4ad61d729d1732e0a96b84182df1daaf",
>>>>>>> c693062f
                "sha256:d734718e25cfc32d2bf78d346e99d33724deeba774cc4afdf491530c6184b63b"
            ],
            "index": "pypi",
            "version": "==0.10.0"
        },
        "pytest-black": {
            "hashes": [
<<<<<<< HEAD
                "sha256:84e321bbcd61865300418dd06823d3368c747b7b7ddb0d26fe9aff661c81bffb"
=======
                "sha256:5f3c0cfee9b41e6281a9e52e2987f4c90ec4a13a92bbf2f249d26d7b58747437"
>>>>>>> c693062f
            ],
            "index": "pypi",
            "version": "==0.3.10"
        },
        "pytest-cov": {
            "hashes": [
                "sha256:cdbdef4f870408ebdbfeb44e63e07eb18bb4619fae852f6e760645fa36172626"
            ],
            "index": "pypi",
            "version": "==2.8.1"
        },
        "pytest-flake8": {
            "hashes": [
<<<<<<< HEAD
                "sha256:d7e2b6b274a255b7ae35e9224c85294b471a83b76ecb6bd53c337ae977a499af"
            ],
            "index": "pypi",
            "version": "==1.0.4"
        },
        "pytest-mypy": {
            "hashes": [
                "sha256:bb70bb64768a87dbbee250eee7932c84d1e8ccf68c4ce0651304b9598d072d6b"
=======
                "sha256:1b82bb58c88eb1db40524018d3fcfd0424575029703b4e2d8e3ee873f2b17027",
                "sha256:2e91578ecd9b200066f99c1e1de0f510fbb85bcf43712d46ea29fe47607cc234"
            ],
            "index": "pypi",
            "version": "==1.0.6"
        },
        "pytest-mypy": {
            "hashes": [
                "sha256:bb70bb64768a87dbbee250eee7932c84d1e8ccf68c4ce0651304b9598d072d6b",
                "sha256:f766b229b2760f99524f2c40c24e3288d4853334e560ab5b59a4ebffb2d4cb1d"
>>>>>>> c693062f
            ],
            "index": "pypi",
            "version": "==0.6.1"
        },
        "pytz": {
            "hashes": [
<<<<<<< HEAD
                "sha256:1c557d7d0e871de1f5ccd5833f60fb2550652da6be2693c1e02300743d21500d"
=======
                "sha256:1c557d7d0e871de1f5ccd5833f60fb2550652da6be2693c1e02300743d21500d",
                "sha256:b02c06db6cf09c12dd25137e563b31700d3b80fcc4ad23abb7a315f2789819be"
>>>>>>> c693062f
            ],
            "version": "==2019.3"
        },
        "regex": {
            "hashes": [
<<<<<<< HEAD
                "sha256:046e83a8b160aff37e7034139a336b660b01dbfe58706f9d73f5cdc6b3460242"
=======
                "sha256:01b2d70cbaed11f72e57c1cfbaca71b02e3b98f739ce33f5f26f71859ad90431",
                "sha256:046e83a8b160aff37e7034139a336b660b01dbfe58706f9d73f5cdc6b3460242",
                "sha256:113309e819634f499d0006f6200700c8209a2a8bf6bd1bdc863a4d9d6776a5d1",
                "sha256:200539b5124bc4721247a823a47d116a7a23e62cc6695744e3eb5454a8888e6d",
                "sha256:25f4ce26b68425b80a233ce7b6218743c71cf7297dbe02feab1d711a2bf90045",
                "sha256:269f0c5ff23639316b29f31df199f401e4cb87529eafff0c76828071635d417b",
                "sha256:5de40649d4f88a15c9489ed37f88f053c15400257eeb18425ac7ed0a4e119400",
                "sha256:7f78f963e62a61e294adb6ff5db901b629ef78cb2a1cfce3cf4eeba80c1c67aa",
                "sha256:82469a0c1330a4beb3d42568f82dffa32226ced006e0b063719468dcd40ffdf0",
                "sha256:8c2b7fa4d72781577ac45ab658da44c7518e6d96e2a50d04ecb0fd8f28b21d69",
                "sha256:974535648f31c2b712a6b2595969f8ab370834080e00ab24e5dbb9d19b8bfb74",
                "sha256:99272d6b6a68c7ae4391908fc15f6b8c9a6c345a46b632d7fdb7ef6c883a2bbb",
                "sha256:9b64a4cc825ec4df262050c17e18f60252cdd94742b4ba1286bcfe481f1c0f26",
                "sha256:9e9624440d754733eddbcd4614378c18713d2d9d0dc647cf9c72f64e39671be5",
                "sha256:9ff16d994309b26a1cdf666a6309c1ef51ad4f72f99d3392bcd7b7139577a1f2",
                "sha256:b33ebcd0222c1d77e61dbcd04a9fd139359bded86803063d3d2d197b796c63ce",
                "sha256:bba52d72e16a554d1894a0cc74041da50eea99a8483e591a9edf1025a66843ab",
                "sha256:bed7986547ce54d230fd8721aba6fd19459cdc6d315497b98686d0416efaff4e",
                "sha256:c7f58a0e0e13fb44623b65b01052dae8e820ed9b8b654bb6296bc9c41f571b70",
                "sha256:d58a4fa7910102500722defbde6e2816b0372a4fcc85c7e239323767c74f5cbc",
                "sha256:f1ac2dc65105a53c1c2d72b1d3e98c2464a133b4067a51a3d2477b28449709a0"
>>>>>>> c693062f
            ],
            "version": "==2020.2.20"
        },
        "requests": {
            "hashes": [
                "sha256:43999036bfa82904b6af1d99e4882b560e5e2c68e5c4b0aa03b655f3d7d73fee"
            ],
            "version": "==2.23.0"
        },
        "six": {
            "hashes": [
                "sha256:8f3cd2e254d8f793e7f3d6d9df77b92252b52637291d0f0da013c76ea2724b6c"
            ],
            "version": "==1.14.0"
        },
        "snowballstemmer": {
            "hashes": [
                "sha256:209f257d7533fdb3cb73bdbd24f436239ca3b2fa67d56f6ff88e86be08cc5ef0"
            ],
            "version": "==2.0.0"
        },
        "sphinx": {
            "hashes": [
<<<<<<< HEAD
=======
                "sha256:50972d83b78990fd61d0d3fe8620814cae53db29443e92c13661bc43dff46ec8",
>>>>>>> c693062f
                "sha256:8411878f4768ec2a8896b844d68070204f9354a831b37937989c2e559d29dffc"
            ],
            "version": "==3.0.1"
        },
        "sphinx-rtd-theme": {
            "hashes": [
                "sha256:00cf895504a7895ee433807c62094cf1e95f065843bf3acd17037c3e9a2becd4"
            ],
            "index": "pypi",
            "version": "==0.4.3"
        },
        "sphinxcontrib-applehelp": {
            "hashes": [
                "sha256:806111e5e962be97c29ec4c1e7fe277bfd19e9652fb1a4392105b43e01af885a"
            ],
            "version": "==1.0.2"
        },
        "sphinxcontrib-devhelp": {
            "hashes": [
                "sha256:8165223f9a335cc1af7ffe1ed31d2871f325254c0423bc0c4c7cd1c1e4734a2e"
            ],
            "version": "==1.0.2"
        },
        "sphinxcontrib-htmlhelp": {
            "hashes": [
                "sha256:3c0bc24a2c41e340ac37c85ced6dafc879ab485c095b1d65d2461ac2f7cca86f"
            ],
            "version": "==1.0.3"
        },
        "sphinxcontrib-jsmath": {
            "hashes": [
                "sha256:2ec2eaebfb78f3f2078e73666b1415417a116cc848b72e5172e596c871103178"
            ],
            "version": "==1.0.1"
        },
        "sphinxcontrib-qthelp": {
            "hashes": [
                "sha256:bd9fc24bcb748a8d51fd4ecaade681350aa63009a347a8c14e637895444dfab6"
            ],
            "version": "==1.0.3"
        },
        "sphinxcontrib-serializinghtml": {
            "hashes": [
                "sha256:f242a81d423f59617a8e5cf16f5d4d74e28ee9a66f9e5b637a18082991db5a9a"
            ],
            "version": "==1.1.4"
        },
<<<<<<< HEAD
        "stevedore": {
            "hashes": [
                "sha256:18afaf1d623af5950cc0f7e75e70f917784c73b652a34a12d90b309451b5500b",
                "sha256:a4e7dc759fb0f2e3e2f7d8ffe2358c19d45b9b8297f393ef1256858d82f69c9b"
            ],
            "version": "==1.32.0"
        },
        "tartiflette": {
            "hashes": [
                "sha256:96bee792080c5147d431eaf80b2f2f86e7e2fc5957b3ef943d58faacab19a9ce"
            ],
            "version": "==1.2.0"
        },
        "tartiflette-aiohttp": {
            "hashes": [
                "sha256:13170b03e962a4d16120854564acc515d76e54a8b37b50205ba18f9b5ac55de9"
            ],
            "index": "pypi",
            "version": "==1.2.0"
        },
        "testfixtures": {
            "hashes": [
                "sha256:799144b3cbef7b072452d9c36cbd024fef415ab42924b96aad49dfd9c763de66"
=======
        "testfixtures": {
            "hashes": [
                "sha256:799144b3cbef7b072452d9c36cbd024fef415ab42924b96aad49dfd9c763de66",
                "sha256:cdfc3d73cb6d3d4dc3c67af84d912e86bf117d30ae25f02fe823382ef99383d2"
>>>>>>> c693062f
            ],
            "version": "==6.14.0"
        },
        "toml": {
            "hashes": [
                "sha256:235682dd292d5899d361a811df37e04a8828a5b1da3115886b73cf81ebc9100e"
            ],
            "version": "==0.10.0"
        },
        "typed-ast": {
            "hashes": [
                "sha256:bcd3b13b56ea479b3650b82cabd6b5343a625b0ced5429e4ccad28a8973f301b"
            ],
            "version": "==1.4.1"
        },
        "typing-extensions": {
            "hashes": [
<<<<<<< HEAD
                "sha256:cf8b63fedea4d89bab840ecbb93e75578af28f76f66c35889bd7065f5af88575"
            ],
            "version": "==3.7.4.1"
        },
        "urllib3": {
            "hashes": [
                "sha256:88206b0eb87e6d677d424843ac5209e3fb9d0190d0ee169599165ec25e9d9115"
            ],
            "version": "==1.25.9"
        },
        "wcwidth": {
            "hashes": [
                "sha256:cafe2186b3c009a04067022ce1dcd79cb38d8d65ee4f4791b8888d6599d1bbe1"
            ],
            "version": "==0.1.9"
        },
        "yarl": {
            "hashes": [
                "sha256:0c2ab325d33f1b824734b3ef51d4d54a54e0e7a23d13b86974507602334c2cce",
                "sha256:0ca2f395591bbd85ddd50a82eb1fde9c1066fafe888c5c7cc1d810cf03fd3cc6",
                "sha256:2098a4b4b9d75ee352807a95cdf5f10180db903bc5b7270715c6bbe2551f64ce",
                "sha256:25e66e5e2007c7a39541ca13b559cd8ebc2ad8fe00ea94a2aad28a9b1e44e5ae",
                "sha256:26d7c90cb04dee1665282a5d1a998defc1a9e012fdca0f33396f81508f49696d",
                "sha256:308b98b0c8cd1dfef1a0311dc5e38ae8f9b58349226aa0533f15a16717ad702f",
                "sha256:3ce3d4f7c6b69c4e4f0704b32eca8123b9c58ae91af740481aa57d7857b5e41b",
                "sha256:58cd9c469eced558cd81aa3f484b2924e8897049e06889e8ff2510435b7ef74b",
                "sha256:5b10eb0e7f044cf0b035112446b26a3a2946bca9d7d7edb5e54a2ad2f6652abb",
                "sha256:6faa19d3824c21bcbfdfce5171e193c8b4ddafdf0ac3f129ccf0cdfcb083e462",
                "sha256:944494be42fa630134bf907714d40207e646fd5a94423c90d5b514f7b0713fea",
                "sha256:a161de7e50224e8e3de6e184707476b5a989037dcb24292b391a3d66ff158e70",
                "sha256:a4844ebb2be14768f7994f2017f70aca39d658a96c786211be5ddbe1c68794c1",
                "sha256:c2b509ac3d4b988ae8769901c66345425e361d518aecbe4acbfc2567e416626a",
                "sha256:c9959d49a77b0e07559e579f38b2f3711c2b8716b8410b320bf9713013215a1b",
                "sha256:d8cdee92bc930d8b09d8bd2043cedd544d9c8bd7436a77678dd602467a993080",
                "sha256:e15199cdb423316e15f108f51249e44eb156ae5dba232cb73be555324a1d49c2"
            ],
            "version": "==1.4.2"
        },
        "zipp": {
            "hashes": [
                "sha256:aa36550ff0c0b7ef7fa639055d797116ee891440eac1a56f378e2d3179e0320b"
            ],
            "version": "==3.1.0"
        }
    },
    "develop": {
        "attrs": {
            "hashes": [
                "sha256:08a96c641c3a74e44eb59afb61a24f2cb9f4d7188748e76ba4bb5edfa3cb7d1c"
            ],
            "version": "==19.3.0"
        },
        "certifi": {
            "hashes": [
                "sha256:1d987a998c75633c40847cc966fcf5904906c920a7f17ef374f5aa4282abd304"
            ],
            "version": "==2020.4.5.1"
        },
        "chardet": {
            "hashes": [
                "sha256:fc323ffcaeaed0e0a02bf4d117757b98aed530d9ed4531e3e15460124c106691"
            ],
            "version": "==3.0.4"
        },
        "coniql": {
            "editable": true,
            "path": "."
        },
        "cycler": {
            "hashes": [
                "sha256:1d8a5ae1ff6c5cf9b93e8811e581232ad8920aeec647c37316ceac982b08cb2d"
            ],
            "version": "==0.10.0"
        },
        "epicscorelibs": {
            "hashes": [
                "sha256:88a6479c473ee595386f7c234c2c2f358ba318784e1d0714bc7eb0ebcaf723e0"
            ],
            "version": "==7.0.3.99.1.0"
        },
        "idna": {
            "hashes": [
                "sha256:a068a21ceac8a4d63dbfd964670474107f541babbd2250d61922f029858365fa"
            ],
            "version": "==2.9"
        },
        "importlib-metadata": {
            "hashes": [
                "sha256:2a688cbaa90e0cc587f1df48bdc97a6eadccdcd9c35fb3f976a09e3b5016d90f"
            ],
            "markers": "python_version < '3.8'",
            "version": "==1.6.0"
        },
        "kiwisolver": {
            "hashes": [
                "sha256:a0c0a9f06872330d0dd31b45607197caab3c22777600e88031bfe66799e70bb0"
            ],
            "version": "==1.1.0"
        },
        "matplotlib": {
            "hashes": [
                "sha256:1c6c999f2212858021329537f8e0f98f3f29086ec3683511dd1ecec84409f51d"
            ],
            "index": "pypi",
            "version": "==2.2.3"
        },
        "more-itertools": {
            "hashes": [
                "sha256:5dd8bcf33e5f9513ffa06d5ad33d78f31e1931ac9a18f33d37e77a180d393a7c"
            ],
            "version": "==8.2.0"
        },
        "nose": {
            "hashes": [
                "sha256:9ff7c6cc443f8c51994b34a667bbcf45afd6d945be7477b52e97516fd17c53ac"
            ],
            "version": "==1.3.7"
        },
        "numpy": {
            "hashes": [
                "sha256:3d52298d0be333583739f1aec9026f3b09fdfe3ddf7c7028cb16d9d2af1cca7e"
            ],
            "index": "pypi",
            "version": "==1.17.4"
        },
        "p4p": {
            "hashes": [
                "sha256:be3d162f84752e8979f46b6ae504b36fa9a540e9663f8b88f1143c38d4d1c3ce"
            ],
            "index": "pypi",
            "version": "==3.3.2"
        },
        "packaging": {
            "hashes": [
                "sha256:82f77b9bee21c1bafbf35a84905d604d5d1223801d639cf3ed140bd651c08752"
            ],
            "version": "==20.3"
        },
        "pluggy": {
            "hashes": [
                "sha256:966c145cd83c96502c3c3868f50408687b38434af77734af1e9ca461a4081d2d"
            ],
            "version": "==0.13.1"
        },
        "py": {
            "hashes": [
                "sha256:c20fdd83a5dbc0af9efd622bee9a5564e278f6380fffcacc43ba6f43db2813b0"
            ],
            "version": "==1.8.1"
        },
        "py-graphql-client": {
            "hashes": [
                "sha256:c8de02f95fc5463946c96dbeb003af2f6d0f61f3bb6c7e5acf32961a6d073a90",
                "sha256:d68211a29c0e5f3d4c17a222df397542811b882577c3e85f683064dfdff2698e"
            ],
            "index": "pypi",
            "version": "==0.1.1b2"
        },
        "pyparsing": {
            "hashes": [
                "sha256:ef9d7589ef3c200abe66653d3f1ab1033c3c419ae9b9bdb1240a85b024efc88b"
            ],
            "version": "==2.4.7"
        },
        "pytest": {
            "hashes": [
                "sha256:0e5b30f5cb04e887b91b1ee519fa3d89049595f428c1db76e73bd7f17b09b172"
            ],
            "markers": "python_version >= '3.5'",
            "version": "==5.4.1"
        },
        "python-dateutil": {
            "hashes": [
                "sha256:7e6584c74aeed623791615e26efd690f29817a27c73085b78e4bad02493df2fb"
            ],
            "version": "==2.8.0"
        },
        "pytz": {
            "hashes": [
                "sha256:1c557d7d0e871de1f5ccd5833f60fb2550652da6be2693c1e02300743d21500d"
            ],
            "version": "==2019.3"
        },
        "requests": {
            "hashes": [
                "sha256:43999036bfa82904b6af1d99e4882b560e5e2c68e5c4b0aa03b655f3d7d73fee"
            ],
            "version": "==2.23.0"
        },
        "six": {
            "hashes": [
                "sha256:8f3cd2e254d8f793e7f3d6d9df77b92252b52637291d0f0da013c76ea2724b6c"
            ],
            "version": "==1.14.0"
=======
                "sha256:091ecc894d5e908ac75209f10d5b4f118fbdb2eb1ede6a63544054bb1edb41f2",
                "sha256:910f4656f54de5993ad9304959ce9bb903f90aadc7c67a0bef07e678014e892d",
                "sha256:cf8b63fedea4d89bab840ecbb93e75578af28f76f66c35889bd7065f5af88575"
            ],
            "version": "==3.7.4.1"
>>>>>>> c693062f
        },
        "urllib3": {
            "hashes": [
                "sha256:88206b0eb87e6d677d424843ac5209e3fb9d0190d0ee169599165ec25e9d9115"
            ],
            "version": "==1.25.9"
        },
        "wcwidth": {
            "hashes": [
                "sha256:cafe2186b3c009a04067022ce1dcd79cb38d8d65ee4f4791b8888d6599d1bbe1"
            ],
            "version": "==0.1.9"
        },
        "websocket-client": {
            "hashes": [
                "sha256:8c8bf2d4f800c3ed952df206b18c28f7070d9e3dcbd6ca6291127574f57ee786",
                "sha256:e51562c91ddb8148e791f0155fdb01325d99bb52c4cdbb291aee7a3563fd0849"
            ],
            "version": "==0.54.0"
        },
        "websockets": {
            "hashes": [
                "sha256:0e4fb4de42701340bd2353bb2eee45314651caa6ccee80dbd5f5d5978888fed5",
                "sha256:1d3f1bf059d04a4e0eb4985a887d49195e15ebabc42364f4eb564b1d065793f5",
                "sha256:20891f0dddade307ffddf593c733a3fdb6b83e6f9eef85908113e628fa5a8308",
                "sha256:295359a2cc78736737dd88c343cd0747546b2174b5e1adc223824bcaf3e164cb",
                "sha256:2db62a9142e88535038a6bcfea70ef9447696ea77891aebb730a333a51ed559a",
                "sha256:3762791ab8b38948f0c4d281c8b2ddfa99b7e510e46bd8dfa942a5fff621068c",
                "sha256:3db87421956f1b0779a7564915875ba774295cc86e81bc671631379371af1170",
                "sha256:3ef56fcc7b1ff90de46ccd5a687bbd13a3180132268c4254fc0fa44ecf4fc422",
                "sha256:4f9f7d28ce1d8f1295717c2c25b732c2bc0645db3215cf757551c392177d7cb8",
                "sha256:5c01fd846263a75bc8a2b9542606927cfad57e7282965d96b93c387622487485",
                "sha256:5c65d2da8c6bce0fca2528f69f44b2f977e06954c8512a952222cea50dad430f",
                "sha256:751a556205d8245ff94aeef23546a1113b1dd4f6e4d102ded66c39b99c2ce6c8",
                "sha256:7ff46d441db78241f4c6c27b3868c9ae71473fe03341340d2dfdbe8d79310acc",
                "sha256:965889d9f0e2a75edd81a07592d0ced54daa5b0785f57dc429c378edbcffe779",
                "sha256:9b248ba3dd8a03b1a10b19efe7d4f7fa41d158fdaa95e2cf65af5a7b95a4f989",
                "sha256:9bef37ee224e104a413f0780e29adb3e514a5b698aabe0d969a6ba426b8435d1",
                "sha256:c1ec8db4fac31850286b7cd3b9c0e1b944204668b8eb721674916d4e28744092",
                "sha256:c8a116feafdb1f84607cb3b14aa1418424ae71fee131642fc568d21423b51824",
                "sha256:ce85b06a10fc65e6143518b96d3dca27b081a740bae261c2fb20375801a9d56d",
                "sha256:d705f8aeecdf3262379644e4b55107a3b55860eb812b673b28d0fbc347a60c55",
                "sha256:e898a0863421650f0bebac8ba40840fc02258ef4714cb7e1fd76b6a6354bda36",
                "sha256:f8a7bff6e8664afc4e6c28b983845c5bc14965030e3fb98789734d416af77c4b"
            ],
            "index": "pypi",
            "version": "==8.1"
        },
        "zipp": {
            "hashes": [
                "sha256:aa36550ff0c0b7ef7fa639055d797116ee891440eac1a56f378e2d3179e0320b"
            ],
            "version": "==3.1.0"
        }
    }
}<|MERGE_RESOLUTION|>--- conflicted
+++ resolved
@@ -1,11 +1,7 @@
 {
     "_meta": {
         "hash": {
-<<<<<<< HEAD
-            "sha256": "76208e3ca7cdb98ce3fba8e24018bba43ba716b68f143d0fb870822699c0d5b5"
-=======
-            "sha256": "fcb59b3a4eca7f80f247205e49d9c29cc9c8011c10b72484bafa0380c4900f28"
->>>>>>> c693062f
+            "sha256": "3bf0710bfde4f037dab6b42ec4509c35f4e09b716da63ff906965d6ed2723aae"
         },
         "pipfile-spec": 6,
         "requires": {},
@@ -40,29 +36,14 @@
                 "sha256:ae55bac364c405caa23a4f2d6cfecc6a0daada500274ffca4a9230e7129eac59",
                 "sha256:b778ce0c909a2653741cb4b1ac7015b5c130ab9c897611df43ae6a58523cb965"
             ],
-            "index": "pypi",
             "version": "==3.6.2"
         },
-<<<<<<< HEAD
-        "alabaster": {
-            "hashes": [
-                "sha256:446438bdcca0e05bd45ea2de1668c1d9b032e1a9154c2c259092d77031ddd359"
-            ],
-            "version": "==0.7.12"
-        },
-        "appdirs": {
-            "hashes": [
-                "sha256:d8b24664561d0d34ddfaec54636d502d7cea6e29c3eaf68f3df6180863e2166e"
-            ],
-            "version": "==1.4.3"
-=======
         "aiohttp-cors": {
             "hashes": [
                 "sha256:0451ba59fdf6909d0e2cd21e4c0a43752bc0703d33fc78ae94d9d9321710193e",
                 "sha256:4d39c6d7100fd9764ed1caf8cebf0eb01bf5e3f24e2e073fda6234bc48b19f5d"
             ],
             "version": "==0.7.0"
->>>>>>> c693062f
         },
         "async-timeout": {
             "hashes": [
@@ -73,28 +54,10 @@
         },
         "attrs": {
             "hashes": [
-                "sha256:08a96c641c3a74e44eb59afb61a24f2cb9f4d7188748e76ba4bb5edfa3cb7d1c"
+                "sha256:08a96c641c3a74e44eb59afb61a24f2cb9f4d7188748e76ba4bb5edfa3cb7d1c",
+                "sha256:f7b7ce16570fe9965acd6d30101a28f62fb4a7f9e926b3bbc9b61f8b04247e72"
             ],
             "version": "==19.3.0"
-        },
-        "babel": {
-            "hashes": [
-                "sha256:d670ea0b10f8b723672d3a6abeb87b565b244da220d76b4dba1b66269ec152d4"
-            ],
-            "version": "==2.8.0"
-        },
-        "black": {
-            "hashes": [
-                "sha256:1b30e59be925fafc1ee4565e5e08abef6b03fe455102883820fe5ee2e4734e0b"
-            ],
-            "markers": "python_version >= '3.6'",
-            "version": "==19.10b0"
-        },
-        "certifi": {
-            "hashes": [
-                "sha256:1d987a998c75633c40847cc966fcf5904906c920a7f17ef374f5aa4282abd304"
-            ],
-            "version": "==2020.4.5.1"
         },
         "cffi": {
             "hashes": [
@@ -131,8 +94,6 @@
         },
         "chardet": {
             "hashes": [
-<<<<<<< HEAD
-=======
                 "sha256:84ab92ed1c4d4f16916e05906b6b75a6c0fb5db821cc65e70cbd64a3e2a5eaae",
                 "sha256:fc323ffcaeaed0e0a02bf4d117757b98aed530d9ed4531e3e15460124c106691"
             ],
@@ -445,36 +406,19 @@
         "chardet": {
             "hashes": [
                 "sha256:84ab92ed1c4d4f16916e05906b6b75a6c0fb5db821cc65e70cbd64a3e2a5eaae",
->>>>>>> c693062f
                 "sha256:fc323ffcaeaed0e0a02bf4d117757b98aed530d9ed4531e3e15460124c106691"
             ],
             "version": "==3.0.4"
         },
         "click": {
             "hashes": [
-<<<<<<< HEAD
-=======
                 "sha256:8a18b4ea89d8820c5d0c7da8a64b2c324b4dabb695804dbfea19b9be9d88c0cc",
->>>>>>> c693062f
                 "sha256:e345d143d80bf5ee7534056164e5e112ea5e22716bbb1ce727941f4c8b471b9a"
             ],
             "version": "==7.1.1"
         },
         "coverage": {
             "hashes": [
-<<<<<<< HEAD
-                "sha256:641e329e7f2c01531c45c687efcec8aeca2a78a4ff26d49184dce3d53fc35014"
-            ],
-            "version": "==5.0.4"
-        },
-        "doc8": {
-            "hashes": [
-                "sha256:2df89f9c1a5abfb98ab55d0175fed633cae0cf45025b8b1e0ee5ea772be28543",
-                "sha256:d12f08aa77a4a65eb28752f4bc78f41f611f9412c4155e2b03f1f5d4a45efe04"
-            ],
-            "index": "pypi",
-            "version": "==0.8.0"
-=======
                 "sha256:03f630aba2b9b0d69871c2e8d23a69b7fe94a1e2f5f10df5049c0df99db639a0",
                 "sha256:046a1a742e66d065d16fb564a26c2a15867f17695e7f3d358d7b1ad8a61bca30",
                 "sha256:0a907199566269e1cfa304325cc3b45c72ae341fbb3253ddde19fa820ded7a8b",
@@ -508,11 +452,11 @@
                 "sha256:f372cdbb240e09ee855735b9d85e7f50730dcfb6296b74b95a3e5dea0615c4c1"
             ],
             "version": "==5.0.4"
->>>>>>> c693062f
         },
         "docutils": {
             "hashes": [
-                "sha256:0c5b78adfbf7762415433f5515cd5c9e762339e23369dbe8000d84a4bf4ab3af"
+                "sha256:0c5b78adfbf7762415433f5515cd5c9e762339e23369dbe8000d84a4bf4ab3af",
+                "sha256:c2de3a60e9e7d07be26b7f2b00ca0309c207e06c100f9cc2a94931fc75a478fc"
             ],
             "version": "==0.16"
         },
@@ -523,54 +467,46 @@
             ],
             "version": "==0.3"
         },
-        "epicscorelibs": {
-            "hashes": [
-                "sha256:88a6479c473ee595386f7c234c2c2f358ba318784e1d0714bc7eb0ebcaf723e0"
-            ],
-            "version": "==7.0.3.99.1.0"
-        },
         "filelock": {
             "hashes": [
+                "sha256:18d82244ee114f543149c66a6e0c14e9c4f8a1044b5cdaadd0f82159d6a6ff59",
                 "sha256:929b7d63ec5b7d6b71b0fa5ac14e030b3f70b75747cef1b10da9b879fef15836"
             ],
             "version": "==3.0.12"
         },
         "flake8": {
             "hashes": [
+                "sha256:45681a117ecc81e870cbf1262835ae4af5e7a8b08e40b944a8a6e6b895914cfb",
                 "sha256:49356e766643ad15072a789a20915d3c91dc89fd313ccd71802303fd67e4deca"
             ],
             "version": "==3.7.9"
         },
         "flake8-isort": {
             "hashes": [
+                "sha256:3ce227b5c5342b6d63937d3863e8de8783ae21863cb035cf992cdb0ba5990aa3",
                 "sha256:f5322a85cea89998e0df954162fd35a1f1e5b5eb4fc0c79b5975aa2799106baa"
             ],
             "index": "pypi",
             "version": "==3.0.0"
         },
-        "graphql-core": {
-            "hashes": [
-                "sha256:2f0d413b5f3413911c4e851cf68aac6f721c764facf4e8b64c258e023f20b421",
-                "sha256:56059e6680a4ae7fa300a71cac3883431a95093223e630da7c151d73879901da"
-            ],
-            "index": "pypi",
-            "version": "==3.0.0a2"
-        },
         "idna": {
             "hashes": [
+                "sha256:7588d1c14ae4c77d74036e8c22ff447b26d0fde8f007354fd48a7814db15b7cb",
                 "sha256:a068a21ceac8a4d63dbfd964670474107f541babbd2250d61922f029858365fa"
             ],
             "version": "==2.9"
         },
         "imagesize": {
             "hashes": [
-                "sha256:6965f19a6a2039c7d48bca7dba2473069ff854c36ae6f19d2cde309d998228a1"
+                "sha256:6965f19a6a2039c7d48bca7dba2473069ff854c36ae6f19d2cde309d998228a1",
+                "sha256:b1f6b5a4eab1f73479a50fb79fcf729514a900c341d8503d62a62dbc4127a2b1"
             ],
             "version": "==1.2.0"
         },
         "importlib-metadata": {
             "hashes": [
-                "sha256:2a688cbaa90e0cc587f1df48bdc97a6eadccdcd9c35fb3f976a09e3b5016d90f"
+                "sha256:2a688cbaa90e0cc587f1df48bdc97a6eadccdcd9c35fb3f976a09e3b5016d90f",
+                "sha256:34513a8a0c4962bc66d35b359558fd8a5e10cd472d37aec5f66858addef32c1e"
             ],
             "markers": "python_version < '3.8'",
             "version": "==1.6.0"
@@ -580,33 +516,20 @@
                 "pyproject"
             ],
             "hashes": [
+                "sha256:54da7e92468955c4fceacd0c86bd0ec997b0e1ee80d97f67c35a78b719dccab1",
                 "sha256:6e811fcb295968434526407adb8796944f1988c5b65e8139058f2014cbe100fd"
             ],
             "version": "==4.3.21"
         },
         "jinja2": {
             "hashes": [
-<<<<<<< HEAD
-                "sha256:c10142f819c2d22bdcd17548c46fa9b77cf4fda45097854c689666bf425e7484"
-=======
                 "sha256:065c4f02ebe7f7cf559e49ee5a95fb800a9e4528727aec6f24402a5374c65013",
                 "sha256:14dd6caf1527abb21f08f86c784eac40853ba93edb79552aa1e4b8aef1b61c7b"
->>>>>>> c693062f
             ],
             "version": "==2.10.1"
         },
-        "lark-parser": {
-            "hashes": [
-                "sha256:157879e04628e8e2bd57b72f3ba5642b3919137d5f7058612e95a38fb8761fa7",
-                "sha256:e3ee17708e310de3a832a9beb448aa60ab6812f1bb283f72d473584c7566cc74"
-            ],
-            "version": "==0.8.5"
-        },
         "markupsafe": {
             "hashes": [
-<<<<<<< HEAD
-                "sha256:ba59edeaa2fc6114428f1637ffff42da1e311e29382d81b339c1817d37ec93c6"
-=======
                 "sha256:00bc623926325b26bb9605ae9eae8a215691f33cae5df11ca5424f06f2d1f473",
                 "sha256:09027a7803a62ca78792ad89403b1b7a73a01c8cb65909cd876f7fcebd79b161",
                 "sha256:09c4b7f37d6c648cb13f9230d847adf22f8171b1ccc4d5682398e77f40309235",
@@ -640,7 +563,6 @@
                 "sha256:cdb132fc825c38e1aeec2c8aa9338310d29d337bebbd7baa06889d09a60a1fa2",
                 "sha256:e249096428b3ae81b08327a63a485ad0878de3fb939049038579ac0ef61e17e7",
                 "sha256:e8313f01ba26fbbe36c7be1966a7b7424942f670f38e666995b88d012765b9be"
->>>>>>> c693062f
             ],
             "version": "==1.1.1"
         },
@@ -653,97 +575,62 @@
         },
         "more-itertools": {
             "hashes": [
-                "sha256:5dd8bcf33e5f9513ffa06d5ad33d78f31e1931ac9a18f33d37e77a180d393a7c"
+                "sha256:5dd8bcf33e5f9513ffa06d5ad33d78f31e1931ac9a18f33d37e77a180d393a7c",
+                "sha256:b1ddb932186d8a6ac451e1d95844b382f55e12686d51ca0c68b6f61f2ab7a507"
             ],
             "version": "==8.2.0"
         },
-        "multidict": {
-            "hashes": [
-                "sha256:317f96bc0950d249e96d8d29ab556d01dd38888fbe68324f46fd834b430169f1",
-                "sha256:42f56542166040b4474c0c608ed051732033cd821126493cf25b6c276df7dd35",
-                "sha256:4b7df040fb5fe826d689204f9b544af469593fb3ff3a069a6ad3409f742f5928",
-                "sha256:544fae9261232a97102e27a926019100a9db75bec7b37feedd74b3aa82f29969",
-                "sha256:620b37c3fea181dab09267cd5a84b0f23fa043beb8bc50d8474dd9694de1fa6e",
-                "sha256:6e6fef114741c4d7ca46da8449038ec8b1e880bbe68674c01ceeb1ac8a648e78",
-                "sha256:7774e9f6c9af3f12f296131453f7b81dabb7ebdb948483362f5afcaac8a826f1",
-                "sha256:85cb26c38c96f76b7ff38b86c9d560dea10cf3459bb5f4caf72fc1bb932c7136",
-                "sha256:a326f4240123a2ac66bb163eeba99578e9d63a8654a59f4688a79198f9aa10f8",
-                "sha256:ae402f43604e3b2bc41e8ea8b8526c7fa7139ed76b0d64fc48e28125925275b2",
-                "sha256:aee283c49601fa4c13adc64c09c978838a7e812f85377ae130a24d7198c0331e",
-                "sha256:b51249fdd2923739cd3efc95a3d6c363b67bbf779208e9f37fd5e68540d1a4d4",
-                "sha256:bb519becc46275c594410c6c28a8a0adc66fe24fef154a9addea54c1adb006f5",
-                "sha256:c2c37185fb0af79d5c117b8d2764f4321eeb12ba8c141a95d0aa8c2c1d0a11dd",
-                "sha256:dc561313279f9d05a3d0ffa89cd15ae477528ea37aa9795c4654588a3287a9ab",
-                "sha256:e439c9a10a95cb32abd708bb8be83b2134fa93790a4fb0535ca36db3dda94d20",
-                "sha256:fc3b4adc2ee8474cb3cd2a155305d5f8eda0a9c91320f83e55748e1fcb68f8e3"
-            ],
-            "version": "==4.7.5"
-        },
         "mypy": {
             "hashes": [
-                "sha256:c56ffe22faa2e51054c5f7a3bc70a370939c2ed4de308c690e7949230c995913"
+                "sha256:15b948e1302682e3682f11f50208b726a246ab4e6c1b39f9264a8796bb416aa2",
+                "sha256:219a3116ecd015f8dca7b5d2c366c973509dfb9a8fc97ef044a36e3da66144a1",
+                "sha256:3b1fc683fb204c6b4403a1ef23f0b1fac8e4477091585e0c8c54cbdf7d7bb164",
+                "sha256:3beff56b453b6ef94ecb2996bea101a08f1f8a9771d3cbf4988a61e4d9973761",
+                "sha256:7687f6455ec3ed7649d1ae574136835a4272b65b3ddcf01ab8704ac65616c5ce",
+                "sha256:7ec45a70d40ede1ec7ad7f95b3c94c9cf4c186a32f6bacb1795b60abd2f9ef27",
+                "sha256:86c857510a9b7c3104cf4cde1568f4921762c8f9842e987bc03ed4f160925754",
+                "sha256:8a627507ef9b307b46a1fea9513d5c98680ba09591253082b4c48697ba05a4ae",
+                "sha256:8dfb69fbf9f3aeed18afffb15e319ca7f8da9642336348ddd6cab2713ddcf8f9",
+                "sha256:a34b577cdf6313bf24755f7a0e3f3c326d5c1f4fe7422d1d06498eb25ad0c600",
+                "sha256:a8ffcd53cb5dfc131850851cc09f1c44689c2812d0beb954d8138d4f5fc17f65",
+                "sha256:b90928f2d9eb2f33162405f32dde9f6dcead63a0971ca8a1b50eb4ca3e35ceb8",
+                "sha256:c56ffe22faa2e51054c5f7a3bc70a370939c2ed4de308c690e7949230c995913",
+                "sha256:f91c7ae919bbc3f96cd5e5b2e786b2b108343d1d7972ea130f7de27fdd547cf3"
             ],
             "index": "pypi",
             "version": "==0.770"
         },
         "mypy-extensions": {
             "hashes": [
-                "sha256:090fedd75945a69ae91ce1303b5824f428daf5a028d2f6ab8a299250a846f15d"
+                "sha256:090fedd75945a69ae91ce1303b5824f428daf5a028d2f6ab8a299250a846f15d",
+                "sha256:2d82818f5bb3e369420cb3c4060a7970edba416647068eb4c5343488a6c604a8"
             ],
             "version": "==0.4.3"
         },
-        "nose": {
-            "hashes": [
-                "sha256:9ff7c6cc443f8c51994b34a667bbcf45afd6d945be7477b52e97516fd17c53ac"
-            ],
-            "version": "==1.3.7"
-        },
-        "numpy": {
-            "hashes": [
-                "sha256:3d52298d0be333583739f1aec9026f3b09fdfe3ddf7c7028cb16d9d2af1cca7e"
-            ],
-            "index": "pypi",
-            "version": "==1.17.4"
-        },
-        "p4p": {
-            "hashes": [
-                "sha256:be3d162f84752e8979f46b6ae504b36fa9a540e9663f8b88f1143c38d4d1c3ce"
-            ],
-            "index": "pypi",
-            "version": "==3.3.2"
-        },
         "packaging": {
             "hashes": [
+                "sha256:3c292b474fda1671ec57d46d739d072bfd495a4f51ad01a055121d81e952b7a3",
                 "sha256:82f77b9bee21c1bafbf35a84905d604d5d1223801d639cf3ed140bd651c08752"
             ],
             "version": "==20.3"
         },
         "pathspec": {
             "hashes": [
-<<<<<<< HEAD
-                "sha256:163b0632d4e31cef212976cf57b43d9fd6b0bac6e67c26015d611a647d5e7424"
-            ],
-            "version": "==0.7.0"
-        },
-        "pbr": {
-            "hashes": [
-                "sha256:07f558fece33b05caf857474a366dfcc00562bca13dd8b47b2b3e22d9f9bf55c",
-                "sha256:579170e23f8e0c2f24b0de612f71f648eccb79fb1322c814ae6b3c07b5ba23e8"
-=======
                 "sha256:163b0632d4e31cef212976cf57b43d9fd6b0bac6e67c26015d611a647d5e7424",
                 "sha256:562aa70af2e0d434367d9790ad37aed893de47f1693e4201fd1d3dca15d19b96"
->>>>>>> c693062f
             ],
             "version": "==0.7.0"
         },
         "pluggy": {
             "hashes": [
+                "sha256:15b2acde666561e1298d71b523007ed7364de07029219b604cf808bfa1c765b0",
                 "sha256:966c145cd83c96502c3c3868f50408687b38434af77734af1e9ca461a4081d2d"
             ],
             "version": "==0.13.1"
         },
         "py": {
             "hashes": [
+                "sha256:5e27081401262157467ad6e7f851b7aa402c5852dbcb3dae06768434de5752aa",
                 "sha256:c20fdd83a5dbc0af9efd622bee9a5564e278f6380fffcacc43ba6f43db2813b0"
             ],
             "version": "==1.8.1"
@@ -755,13 +642,6 @@
             ],
             "version": "==2.5.0"
         },
-        "pycparser": {
-            "hashes": [
-                "sha256:2d475327684562c3a96cc71adf7dc8c4f0565175cf86b6d7a404ff4c771f15f0",
-                "sha256:7582ad22678f0fcd81102833f60ef8d0e57288b6b5fb00323d101be910e35705"
-            ],
-            "version": "==2.20"
-        },
         "pyflakes": {
             "hashes": [
                 "sha256:17dbeb2e3f4d772725c777fabc446d5634d1038f234e77343108ce445ea69ce0",
@@ -771,33 +651,29 @@
         },
         "pygments": {
             "hashes": [
+                "sha256:647344a061c249a3b74e230c739f434d7ea4d8b1d5f3721bc0f3558049b38f44",
                 "sha256:ff7a40b4860b727ab48fad6360eb351cc1b33cbf9b15a0f689ca5353e9463324"
             ],
             "version": "==2.6.1"
         },
         "pyparsing": {
             "hashes": [
-<<<<<<< HEAD
-=======
                 "sha256:c203ec8783bf771a155b207279b9bccb8dea02d8f0c9e5f8ead507bc3246ecc1",
->>>>>>> c693062f
                 "sha256:ef9d7589ef3c200abe66653d3f1ab1033c3c419ae9b9bdb1240a85b024efc88b"
             ],
             "version": "==2.4.7"
         },
         "pytest": {
             "hashes": [
-                "sha256:0e5b30f5cb04e887b91b1ee519fa3d89049595f428c1db76e73bd7f17b09b172"
+                "sha256:0e5b30f5cb04e887b91b1ee519fa3d89049595f428c1db76e73bd7f17b09b172",
+                "sha256:84dde37075b8805f3d1f392cc47e38a0e59518fb46a431cfdaf7cf1ce805f970"
             ],
             "markers": "python_version >= '3.5'",
             "version": "==5.4.1"
         },
         "pytest-asyncio": {
             "hashes": [
-<<<<<<< HEAD
-=======
                 "sha256:9fac5100fd716cbecf6ef89233e8590a4ad61d729d1732e0a96b84182df1daaf",
->>>>>>> c693062f
                 "sha256:d734718e25cfc32d2bf78d346e99d33724deeba774cc4afdf491530c6184b63b"
             ],
             "index": "pypi",
@@ -805,17 +681,14 @@
         },
         "pytest-black": {
             "hashes": [
-<<<<<<< HEAD
-                "sha256:84e321bbcd61865300418dd06823d3368c747b7b7ddb0d26fe9aff661c81bffb"
-=======
                 "sha256:5f3c0cfee9b41e6281a9e52e2987f4c90ec4a13a92bbf2f249d26d7b58747437"
->>>>>>> c693062f
             ],
             "index": "pypi",
             "version": "==0.3.10"
         },
         "pytest-cov": {
             "hashes": [
+                "sha256:cc6742d8bac45070217169f5f72ceee1e0e55b0221f54bcf24845972d3a47f2b",
                 "sha256:cdbdef4f870408ebdbfeb44e63e07eb18bb4619fae852f6e760645fa36172626"
             ],
             "index": "pypi",
@@ -823,16 +696,6 @@
         },
         "pytest-flake8": {
             "hashes": [
-<<<<<<< HEAD
-                "sha256:d7e2b6b274a255b7ae35e9224c85294b471a83b76ecb6bd53c337ae977a499af"
-            ],
-            "index": "pypi",
-            "version": "==1.0.4"
-        },
-        "pytest-mypy": {
-            "hashes": [
-                "sha256:bb70bb64768a87dbbee250eee7932c84d1e8ccf68c4ce0651304b9598d072d6b"
-=======
                 "sha256:1b82bb58c88eb1db40524018d3fcfd0424575029703b4e2d8e3ee873f2b17027",
                 "sha256:2e91578ecd9b200066f99c1e1de0f510fbb85bcf43712d46ea29fe47607cc234"
             ],
@@ -843,27 +706,19 @@
             "hashes": [
                 "sha256:bb70bb64768a87dbbee250eee7932c84d1e8ccf68c4ce0651304b9598d072d6b",
                 "sha256:f766b229b2760f99524f2c40c24e3288d4853334e560ab5b59a4ebffb2d4cb1d"
->>>>>>> c693062f
             ],
             "index": "pypi",
             "version": "==0.6.1"
         },
         "pytz": {
             "hashes": [
-<<<<<<< HEAD
-                "sha256:1c557d7d0e871de1f5ccd5833f60fb2550652da6be2693c1e02300743d21500d"
-=======
                 "sha256:1c557d7d0e871de1f5ccd5833f60fb2550652da6be2693c1e02300743d21500d",
                 "sha256:b02c06db6cf09c12dd25137e563b31700d3b80fcc4ad23abb7a315f2789819be"
->>>>>>> c693062f
             ],
             "version": "==2019.3"
         },
         "regex": {
             "hashes": [
-<<<<<<< HEAD
-                "sha256:046e83a8b160aff37e7034139a336b660b01dbfe58706f9d73f5cdc6b3460242"
-=======
                 "sha256:01b2d70cbaed11f72e57c1cfbaca71b02e3b98f739ce33f5f26f71859ad90431",
                 "sha256:046e83a8b160aff37e7034139a336b660b01dbfe58706f9d73f5cdc6b3460242",
                 "sha256:113309e819634f499d0006f6200700c8209a2a8bf6bd1bdc863a4d9d6776a5d1",
@@ -885,349 +740,148 @@
                 "sha256:c7f58a0e0e13fb44623b65b01052dae8e820ed9b8b654bb6296bc9c41f571b70",
                 "sha256:d58a4fa7910102500722defbde6e2816b0372a4fcc85c7e239323767c74f5cbc",
                 "sha256:f1ac2dc65105a53c1c2d72b1d3e98c2464a133b4067a51a3d2477b28449709a0"
->>>>>>> c693062f
             ],
             "version": "==2020.2.20"
         },
         "requests": {
             "hashes": [
-                "sha256:43999036bfa82904b6af1d99e4882b560e5e2c68e5c4b0aa03b655f3d7d73fee"
+                "sha256:43999036bfa82904b6af1d99e4882b560e5e2c68e5c4b0aa03b655f3d7d73fee",
+                "sha256:b3f43d496c6daba4493e7c431722aeb7dbc6288f52a6e04e7b6023b0247817e6"
             ],
             "version": "==2.23.0"
         },
         "six": {
             "hashes": [
+                "sha256:236bdbdce46e6e6a3d61a337c0f8b763ca1e8717c03b369e87a7ec7ce1319c0a",
                 "sha256:8f3cd2e254d8f793e7f3d6d9df77b92252b52637291d0f0da013c76ea2724b6c"
             ],
             "version": "==1.14.0"
         },
         "snowballstemmer": {
             "hashes": [
-                "sha256:209f257d7533fdb3cb73bdbd24f436239ca3b2fa67d56f6ff88e86be08cc5ef0"
+                "sha256:209f257d7533fdb3cb73bdbd24f436239ca3b2fa67d56f6ff88e86be08cc5ef0",
+                "sha256:df3bac3df4c2c01363f3dd2cfa78cce2840a79b9f1c2d2de9ce8d31683992f52"
             ],
             "version": "==2.0.0"
         },
         "sphinx": {
             "hashes": [
-<<<<<<< HEAD
-=======
                 "sha256:50972d83b78990fd61d0d3fe8620814cae53db29443e92c13661bc43dff46ec8",
->>>>>>> c693062f
                 "sha256:8411878f4768ec2a8896b844d68070204f9354a831b37937989c2e559d29dffc"
             ],
             "version": "==3.0.1"
         },
         "sphinx-rtd-theme": {
             "hashes": [
-                "sha256:00cf895504a7895ee433807c62094cf1e95f065843bf3acd17037c3e9a2becd4"
+                "sha256:00cf895504a7895ee433807c62094cf1e95f065843bf3acd17037c3e9a2becd4",
+                "sha256:728607e34d60456d736cc7991fd236afb828b21b82f956c5ea75f94c8414040a"
             ],
             "index": "pypi",
             "version": "==0.4.3"
         },
         "sphinxcontrib-applehelp": {
             "hashes": [
-                "sha256:806111e5e962be97c29ec4c1e7fe277bfd19e9652fb1a4392105b43e01af885a"
+                "sha256:806111e5e962be97c29ec4c1e7fe277bfd19e9652fb1a4392105b43e01af885a",
+                "sha256:a072735ec80e7675e3f432fcae8610ecf509c5f1869d17e2eecff44389cdbc58"
             ],
             "version": "==1.0.2"
         },
         "sphinxcontrib-devhelp": {
             "hashes": [
-                "sha256:8165223f9a335cc1af7ffe1ed31d2871f325254c0423bc0c4c7cd1c1e4734a2e"
+                "sha256:8165223f9a335cc1af7ffe1ed31d2871f325254c0423bc0c4c7cd1c1e4734a2e",
+                "sha256:ff7f1afa7b9642e7060379360a67e9c41e8f3121f2ce9164266f61b9f4b338e4"
             ],
             "version": "==1.0.2"
         },
         "sphinxcontrib-htmlhelp": {
             "hashes": [
-                "sha256:3c0bc24a2c41e340ac37c85ced6dafc879ab485c095b1d65d2461ac2f7cca86f"
+                "sha256:3c0bc24a2c41e340ac37c85ced6dafc879ab485c095b1d65d2461ac2f7cca86f",
+                "sha256:e8f5bb7e31b2dbb25b9cc435c8ab7a79787ebf7f906155729338f3156d93659b"
             ],
             "version": "==1.0.3"
         },
         "sphinxcontrib-jsmath": {
             "hashes": [
-                "sha256:2ec2eaebfb78f3f2078e73666b1415417a116cc848b72e5172e596c871103178"
+                "sha256:2ec2eaebfb78f3f2078e73666b1415417a116cc848b72e5172e596c871103178",
+                "sha256:a9925e4a4587247ed2191a22df5f6970656cb8ca2bd6284309578f2153e0c4b8"
             ],
             "version": "==1.0.1"
         },
         "sphinxcontrib-qthelp": {
             "hashes": [
+                "sha256:4c33767ee058b70dba89a6fc5c1892c0d57a54be67ddd3e7875a18d14cba5a72",
                 "sha256:bd9fc24bcb748a8d51fd4ecaade681350aa63009a347a8c14e637895444dfab6"
             ],
             "version": "==1.0.3"
         },
         "sphinxcontrib-serializinghtml": {
             "hashes": [
+                "sha256:eaa0eccc86e982a9b939b2b82d12cc5d013385ba5eadcc7e4fed23f4405f77bc",
                 "sha256:f242a81d423f59617a8e5cf16f5d4d74e28ee9a66f9e5b637a18082991db5a9a"
             ],
             "version": "==1.1.4"
         },
-<<<<<<< HEAD
-        "stevedore": {
-            "hashes": [
-                "sha256:18afaf1d623af5950cc0f7e75e70f917784c73b652a34a12d90b309451b5500b",
-                "sha256:a4e7dc759fb0f2e3e2f7d8ffe2358c19d45b9b8297f393ef1256858d82f69c9b"
-            ],
-            "version": "==1.32.0"
-        },
-        "tartiflette": {
-            "hashes": [
-                "sha256:96bee792080c5147d431eaf80b2f2f86e7e2fc5957b3ef943d58faacab19a9ce"
-            ],
-            "version": "==1.2.0"
-        },
-        "tartiflette-aiohttp": {
-            "hashes": [
-                "sha256:13170b03e962a4d16120854564acc515d76e54a8b37b50205ba18f9b5ac55de9"
-            ],
-            "index": "pypi",
-            "version": "==1.2.0"
-        },
-        "testfixtures": {
-            "hashes": [
-                "sha256:799144b3cbef7b072452d9c36cbd024fef415ab42924b96aad49dfd9c763de66"
-=======
         "testfixtures": {
             "hashes": [
                 "sha256:799144b3cbef7b072452d9c36cbd024fef415ab42924b96aad49dfd9c763de66",
                 "sha256:cdfc3d73cb6d3d4dc3c67af84d912e86bf117d30ae25f02fe823382ef99383d2"
->>>>>>> c693062f
             ],
             "version": "==6.14.0"
         },
         "toml": {
             "hashes": [
+                "sha256:229f81c57791a41d65e399fc06bf0848bab550a9dfd5ed66df18ce5f05e73d5c",
                 "sha256:235682dd292d5899d361a811df37e04a8828a5b1da3115886b73cf81ebc9100e"
             ],
             "version": "==0.10.0"
         },
         "typed-ast": {
             "hashes": [
-                "sha256:bcd3b13b56ea479b3650b82cabd6b5343a625b0ced5429e4ccad28a8973f301b"
+                "sha256:0666aa36131496aed8f7be0410ff974562ab7eeac11ef351def9ea6fa28f6355",
+                "sha256:0c2c07682d61a629b68433afb159376e24e5b2fd4641d35424e462169c0a7919",
+                "sha256:249862707802d40f7f29f6e1aad8d84b5aa9e44552d2cc17384b209f091276aa",
+                "sha256:24995c843eb0ad11a4527b026b4dde3da70e1f2d8806c99b7b4a7cf491612652",
+                "sha256:269151951236b0f9a6f04015a9004084a5ab0d5f19b57de779f908621e7d8b75",
+                "sha256:4083861b0aa07990b619bd7ddc365eb7fa4b817e99cf5f8d9cf21a42780f6e01",
+                "sha256:498b0f36cc7054c1fead3d7fc59d2150f4d5c6c56ba7fb150c013fbc683a8d2d",
+                "sha256:4e3e5da80ccbebfff202a67bf900d081906c358ccc3d5e3c8aea42fdfdfd51c1",
+                "sha256:6daac9731f172c2a22ade6ed0c00197ee7cc1221aa84cfdf9c31defeb059a907",
+                "sha256:715ff2f2df46121071622063fc7543d9b1fd19ebfc4f5c8895af64a77a8c852c",
+                "sha256:73d785a950fc82dd2a25897d525d003f6378d1cb23ab305578394694202a58c3",
+                "sha256:8c8aaad94455178e3187ab22c8b01a3837f8ee50e09cf31f1ba129eb293ec30b",
+                "sha256:8ce678dbaf790dbdb3eba24056d5364fb45944f33553dd5869b7580cdbb83614",
+                "sha256:aaee9905aee35ba5905cfb3c62f3e83b3bec7b39413f0a7f19be4e547ea01ebb",
+                "sha256:bcd3b13b56ea479b3650b82cabd6b5343a625b0ced5429e4ccad28a8973f301b",
+                "sha256:c9e348e02e4d2b4a8b2eedb48210430658df6951fa484e59de33ff773fbd4b41",
+                "sha256:d205b1b46085271b4e15f670058ce182bd1199e56b317bf2ec004b6a44f911f6",
+                "sha256:d43943ef777f9a1c42bf4e552ba23ac77a6351de620aa9acf64ad54933ad4d34",
+                "sha256:d5d33e9e7af3b34a40dc05f498939f0ebf187f07c385fd58d591c533ad8562fe",
+                "sha256:fc0fea399acb12edbf8a628ba8d2312f583bdbdb3335635db062fa98cf71fca4",
+                "sha256:fe460b922ec15dd205595c9b5b99e2f056fd98ae8f9f56b888e7a17dc2b757e7"
             ],
             "version": "==1.4.1"
         },
         "typing-extensions": {
             "hashes": [
-<<<<<<< HEAD
-                "sha256:cf8b63fedea4d89bab840ecbb93e75578af28f76f66c35889bd7065f5af88575"
-            ],
-            "version": "==3.7.4.1"
-        },
-        "urllib3": {
-            "hashes": [
-                "sha256:88206b0eb87e6d677d424843ac5209e3fb9d0190d0ee169599165ec25e9d9115"
-            ],
-            "version": "==1.25.9"
-        },
-        "wcwidth": {
-            "hashes": [
-                "sha256:cafe2186b3c009a04067022ce1dcd79cb38d8d65ee4f4791b8888d6599d1bbe1"
-            ],
-            "version": "==0.1.9"
-        },
-        "yarl": {
-            "hashes": [
-                "sha256:0c2ab325d33f1b824734b3ef51d4d54a54e0e7a23d13b86974507602334c2cce",
-                "sha256:0ca2f395591bbd85ddd50a82eb1fde9c1066fafe888c5c7cc1d810cf03fd3cc6",
-                "sha256:2098a4b4b9d75ee352807a95cdf5f10180db903bc5b7270715c6bbe2551f64ce",
-                "sha256:25e66e5e2007c7a39541ca13b559cd8ebc2ad8fe00ea94a2aad28a9b1e44e5ae",
-                "sha256:26d7c90cb04dee1665282a5d1a998defc1a9e012fdca0f33396f81508f49696d",
-                "sha256:308b98b0c8cd1dfef1a0311dc5e38ae8f9b58349226aa0533f15a16717ad702f",
-                "sha256:3ce3d4f7c6b69c4e4f0704b32eca8123b9c58ae91af740481aa57d7857b5e41b",
-                "sha256:58cd9c469eced558cd81aa3f484b2924e8897049e06889e8ff2510435b7ef74b",
-                "sha256:5b10eb0e7f044cf0b035112446b26a3a2946bca9d7d7edb5e54a2ad2f6652abb",
-                "sha256:6faa19d3824c21bcbfdfce5171e193c8b4ddafdf0ac3f129ccf0cdfcb083e462",
-                "sha256:944494be42fa630134bf907714d40207e646fd5a94423c90d5b514f7b0713fea",
-                "sha256:a161de7e50224e8e3de6e184707476b5a989037dcb24292b391a3d66ff158e70",
-                "sha256:a4844ebb2be14768f7994f2017f70aca39d658a96c786211be5ddbe1c68794c1",
-                "sha256:c2b509ac3d4b988ae8769901c66345425e361d518aecbe4acbfc2567e416626a",
-                "sha256:c9959d49a77b0e07559e579f38b2f3711c2b8716b8410b320bf9713013215a1b",
-                "sha256:d8cdee92bc930d8b09d8bd2043cedd544d9c8bd7436a77678dd602467a993080",
-                "sha256:e15199cdb423316e15f108f51249e44eb156ae5dba232cb73be555324a1d49c2"
-            ],
-            "version": "==1.4.2"
-        },
-        "zipp": {
-            "hashes": [
-                "sha256:aa36550ff0c0b7ef7fa639055d797116ee891440eac1a56f378e2d3179e0320b"
-            ],
-            "version": "==3.1.0"
-        }
-    },
-    "develop": {
-        "attrs": {
-            "hashes": [
-                "sha256:08a96c641c3a74e44eb59afb61a24f2cb9f4d7188748e76ba4bb5edfa3cb7d1c"
-            ],
-            "version": "==19.3.0"
-        },
-        "certifi": {
-            "hashes": [
-                "sha256:1d987a998c75633c40847cc966fcf5904906c920a7f17ef374f5aa4282abd304"
-            ],
-            "version": "==2020.4.5.1"
-        },
-        "chardet": {
-            "hashes": [
-                "sha256:fc323ffcaeaed0e0a02bf4d117757b98aed530d9ed4531e3e15460124c106691"
-            ],
-            "version": "==3.0.4"
-        },
-        "coniql": {
-            "editable": true,
-            "path": "."
-        },
-        "cycler": {
-            "hashes": [
-                "sha256:1d8a5ae1ff6c5cf9b93e8811e581232ad8920aeec647c37316ceac982b08cb2d"
-            ],
-            "version": "==0.10.0"
-        },
-        "epicscorelibs": {
-            "hashes": [
-                "sha256:88a6479c473ee595386f7c234c2c2f358ba318784e1d0714bc7eb0ebcaf723e0"
-            ],
-            "version": "==7.0.3.99.1.0"
-        },
-        "idna": {
-            "hashes": [
-                "sha256:a068a21ceac8a4d63dbfd964670474107f541babbd2250d61922f029858365fa"
-            ],
-            "version": "==2.9"
-        },
-        "importlib-metadata": {
-            "hashes": [
-                "sha256:2a688cbaa90e0cc587f1df48bdc97a6eadccdcd9c35fb3f976a09e3b5016d90f"
-            ],
-            "markers": "python_version < '3.8'",
-            "version": "==1.6.0"
-        },
-        "kiwisolver": {
-            "hashes": [
-                "sha256:a0c0a9f06872330d0dd31b45607197caab3c22777600e88031bfe66799e70bb0"
-            ],
-            "version": "==1.1.0"
-        },
-        "matplotlib": {
-            "hashes": [
-                "sha256:1c6c999f2212858021329537f8e0f98f3f29086ec3683511dd1ecec84409f51d"
-            ],
-            "index": "pypi",
-            "version": "==2.2.3"
-        },
-        "more-itertools": {
-            "hashes": [
-                "sha256:5dd8bcf33e5f9513ffa06d5ad33d78f31e1931ac9a18f33d37e77a180d393a7c"
-            ],
-            "version": "==8.2.0"
-        },
-        "nose": {
-            "hashes": [
-                "sha256:9ff7c6cc443f8c51994b34a667bbcf45afd6d945be7477b52e97516fd17c53ac"
-            ],
-            "version": "==1.3.7"
-        },
-        "numpy": {
-            "hashes": [
-                "sha256:3d52298d0be333583739f1aec9026f3b09fdfe3ddf7c7028cb16d9d2af1cca7e"
-            ],
-            "index": "pypi",
-            "version": "==1.17.4"
-        },
-        "p4p": {
-            "hashes": [
-                "sha256:be3d162f84752e8979f46b6ae504b36fa9a540e9663f8b88f1143c38d4d1c3ce"
-            ],
-            "index": "pypi",
-            "version": "==3.3.2"
-        },
-        "packaging": {
-            "hashes": [
-                "sha256:82f77b9bee21c1bafbf35a84905d604d5d1223801d639cf3ed140bd651c08752"
-            ],
-            "version": "==20.3"
-        },
-        "pluggy": {
-            "hashes": [
-                "sha256:966c145cd83c96502c3c3868f50408687b38434af77734af1e9ca461a4081d2d"
-            ],
-            "version": "==0.13.1"
-        },
-        "py": {
-            "hashes": [
-                "sha256:c20fdd83a5dbc0af9efd622bee9a5564e278f6380fffcacc43ba6f43db2813b0"
-            ],
-            "version": "==1.8.1"
-        },
-        "py-graphql-client": {
-            "hashes": [
-                "sha256:c8de02f95fc5463946c96dbeb003af2f6d0f61f3bb6c7e5acf32961a6d073a90",
-                "sha256:d68211a29c0e5f3d4c17a222df397542811b882577c3e85f683064dfdff2698e"
-            ],
-            "index": "pypi",
-            "version": "==0.1.1b2"
-        },
-        "pyparsing": {
-            "hashes": [
-                "sha256:ef9d7589ef3c200abe66653d3f1ab1033c3c419ae9b9bdb1240a85b024efc88b"
-            ],
-            "version": "==2.4.7"
-        },
-        "pytest": {
-            "hashes": [
-                "sha256:0e5b30f5cb04e887b91b1ee519fa3d89049595f428c1db76e73bd7f17b09b172"
-            ],
-            "markers": "python_version >= '3.5'",
-            "version": "==5.4.1"
-        },
-        "python-dateutil": {
-            "hashes": [
-                "sha256:7e6584c74aeed623791615e26efd690f29817a27c73085b78e4bad02493df2fb"
-            ],
-            "version": "==2.8.0"
-        },
-        "pytz": {
-            "hashes": [
-                "sha256:1c557d7d0e871de1f5ccd5833f60fb2550652da6be2693c1e02300743d21500d"
-            ],
-            "version": "==2019.3"
-        },
-        "requests": {
-            "hashes": [
-                "sha256:43999036bfa82904b6af1d99e4882b560e5e2c68e5c4b0aa03b655f3d7d73fee"
-            ],
-            "version": "==2.23.0"
-        },
-        "six": {
-            "hashes": [
-                "sha256:8f3cd2e254d8f793e7f3d6d9df77b92252b52637291d0f0da013c76ea2724b6c"
-            ],
-            "version": "==1.14.0"
-=======
                 "sha256:091ecc894d5e908ac75209f10d5b4f118fbdb2eb1ede6a63544054bb1edb41f2",
                 "sha256:910f4656f54de5993ad9304959ce9bb903f90aadc7c67a0bef07e678014e892d",
                 "sha256:cf8b63fedea4d89bab840ecbb93e75578af28f76f66c35889bd7065f5af88575"
             ],
             "version": "==3.7.4.1"
->>>>>>> c693062f
         },
         "urllib3": {
             "hashes": [
+                "sha256:3018294ebefce6572a474f0604c2021e33b3fd8006ecd11d62107a5d2a963527",
                 "sha256:88206b0eb87e6d677d424843ac5209e3fb9d0190d0ee169599165ec25e9d9115"
             ],
             "version": "==1.25.9"
         },
         "wcwidth": {
             "hashes": [
-                "sha256:cafe2186b3c009a04067022ce1dcd79cb38d8d65ee4f4791b8888d6599d1bbe1"
+                "sha256:cafe2186b3c009a04067022ce1dcd79cb38d8d65ee4f4791b8888d6599d1bbe1",
+                "sha256:ee73862862a156bf77ff92b09034fc4825dd3af9cf81bc5b360668d425f3c5f1"
             ],
             "version": "==0.1.9"
-        },
-        "websocket-client": {
-            "hashes": [
-                "sha256:8c8bf2d4f800c3ed952df206b18c28f7070d9e3dcbd6ca6291127574f57ee786",
-                "sha256:e51562c91ddb8148e791f0155fdb01325d99bb52c4cdbb291aee7a3563fd0849"
-            ],
-            "version": "==0.54.0"
         },
         "websockets": {
             "hashes": [
@@ -1259,7 +913,8 @@
         },
         "zipp": {
             "hashes": [
-                "sha256:aa36550ff0c0b7ef7fa639055d797116ee891440eac1a56f378e2d3179e0320b"
+                "sha256:aa36550ff0c0b7ef7fa639055d797116ee891440eac1a56f378e2d3179e0320b",
+                "sha256:c599e4d75c98f6798c509911d08a22e6c021d074469042177c8c86fb92eefd96"
             ],
             "version": "==3.1.0"
         }
