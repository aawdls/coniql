{
    "_meta": {
        "hash": {
<<<<<<< HEAD
            "sha256": "e4a2ec4e85ebb0114b0e4ad92e5194f4d54b2854252c9abc2194c56008635a46"
=======
            "sha256": "3e48bed1af2c59a487eaf77d115512229b4bd49f1d7f6fbc772648f137bd3cfd"
>>>>>>> 2cee157d
        },
        "pipfile-spec": 6,
        "requires": {},
        "sources": [
            {
                "name": "pypi",
                "url": "https://pypi.org/simple",
                "verify_ssl": true
            }
        ]
    },
    "default": {
        "aioca": {
            "hashes": [
<<<<<<< HEAD
                "sha256:1e984191d1ec186881ffaed4581092ba04f7c61582a177b187d3a2f07ed9719e",
                "sha256:259ab809ff0727d0e834ac5e8a283dc5e3e0ecc30c4d80b3cd17a4139ce1f326",
                "sha256:2f4d1a4fdce595c947162333353d4a44952a724fba9ca3205a3df99a33d1307a",
                "sha256:32e5f3b7e511aa850829fbe5aa32eb455e5534eaa4b1ce93231d00e2f76e5654",
                "sha256:344c780466b73095a72c616fac5ea9c4665add7fc129f285fbdbca3cccf4612a",
                "sha256:460bd4237d2dbecc3b5ed57e122992f60188afe46e7319116da5eb8a9dfedba4",
                "sha256:4c6efd824d44ae697814a2a85604d8e992b875462c6655da161ff18fd4f29f17",
                "sha256:50aaad128e6ac62e7bf7bd1f0c0a24bc968a0c0590a726d5a955af193544bcec",
                "sha256:6206a135d072f88da3e71cc501c59d5abffa9d0bb43269a6dcd28d66bfafdbdd",
                "sha256:65f31b622af739a802ca6fd1a3076fd0ae523f8485c52924a89561ba10c49b48",
                "sha256:ae55bac364c405caa23a4f2d6cfecc6a0daada500274ffca4a9230e7129eac59",
                "sha256:b778ce0c909a2653741cb4b1ac7015b5c130ab9c897611df43ae6a58523cb965"
            ],
            "index": "pypi",
=======
                "sha256:c34cdd837d7c52f9c260f26e4711a79dfa8595a43c3f049c154107f736f7e491"
            ],
            "index": "pypi",
            "version": "==0.1.2"
        },
        "aiohttp": {
            "hashes": [
                "sha256:1e984191d1ec186881ffaed4581092ba04f7c61582a177b187d3a2f07ed9719e",
                "sha256:259ab809ff0727d0e834ac5e8a283dc5e3e0ecc30c4d80b3cd17a4139ce1f326",
                "sha256:2f4d1a4fdce595c947162333353d4a44952a724fba9ca3205a3df99a33d1307a",
                "sha256:32e5f3b7e511aa850829fbe5aa32eb455e5534eaa4b1ce93231d00e2f76e5654",
                "sha256:344c780466b73095a72c616fac5ea9c4665add7fc129f285fbdbca3cccf4612a",
                "sha256:460bd4237d2dbecc3b5ed57e122992f60188afe46e7319116da5eb8a9dfedba4",
                "sha256:4c6efd824d44ae697814a2a85604d8e992b875462c6655da161ff18fd4f29f17",
                "sha256:50aaad128e6ac62e7bf7bd1f0c0a24bc968a0c0590a726d5a955af193544bcec",
                "sha256:6206a135d072f88da3e71cc501c59d5abffa9d0bb43269a6dcd28d66bfafdbdd",
                "sha256:65f31b622af739a802ca6fd1a3076fd0ae523f8485c52924a89561ba10c49b48",
                "sha256:ae55bac364c405caa23a4f2d6cfecc6a0daada500274ffca4a9230e7129eac59",
                "sha256:b778ce0c909a2653741cb4b1ac7015b5c130ab9c897611df43ae6a58523cb965"
            ],
>>>>>>> 2cee157d
            "version": "==3.6.2"
        },
        "async-timeout": {
            "hashes": [
                "sha256:0c3c816a028d47f659d6ff5c745cb2acf1f966da1fe5c19c77a70282b25f4c5f",
                "sha256:4291ca197d287d274d0b6cb5d6f8f8f82d434ed288f962539ff18cc9012f9ea3"
            ],
            "version": "==3.0.1"
        },
        "attrs": {
            "hashes": [
<<<<<<< HEAD
                "sha256:08a96c641c3a74e44eb59afb61a24f2cb9f4d7188748e76ba4bb5edfa3cb7d1c"
            ],
            "version": "==19.3.0"
=======
                "sha256:08a96c641c3a74e44eb59afb61a24f2cb9f4d7188748e76ba4bb5edfa3cb7d1c",
                "sha256:f7b7ce16570fe9965acd6d30101a28f62fb4a7f9e926b3bbc9b61f8b04247e72"
            ],
            "version": "==19.3.0"
        },
        "cffi": {
            "hashes": [
                "sha256:001bf3242a1bb04d985d63e138230802c6c8d4db3668fb545fb5005ddf5bb5ff",
                "sha256:00789914be39dffba161cfc5be31b55775de5ba2235fe49aa28c148236c4e06b",
                "sha256:028a579fc9aed3af38f4892bdcc7390508adabc30c6af4a6e4f611b0c680e6ac",
                "sha256:14491a910663bf9f13ddf2bc8f60562d6bc5315c1f09c704937ef17293fb85b0",
                "sha256:1cae98a7054b5c9391eb3249b86e0e99ab1e02bb0cc0575da191aedadbdf4384",
                "sha256:2089ed025da3919d2e75a4d963d008330c96751127dd6f73c8dc0c65041b4c26",
                "sha256:2d384f4a127a15ba701207f7639d94106693b6cd64173d6c8988e2c25f3ac2b6",
                "sha256:337d448e5a725bba2d8293c48d9353fc68d0e9e4088d62a9571def317797522b",
                "sha256:399aed636c7d3749bbed55bc907c3288cb43c65c4389964ad5ff849b6370603e",
                "sha256:3b911c2dbd4f423b4c4fcca138cadde747abdb20d196c4a48708b8a2d32b16dd",
                "sha256:3d311bcc4a41408cf5854f06ef2c5cab88f9fded37a3b95936c9879c1640d4c2",
                "sha256:62ae9af2d069ea2698bf536dcfe1e4eed9090211dbaafeeedf5cb6c41b352f66",
                "sha256:66e41db66b47d0d8672d8ed2708ba91b2f2524ece3dee48b5dfb36be8c2f21dc",
                "sha256:675686925a9fb403edba0114db74e741d8181683dcf216be697d208857e04ca8",
                "sha256:7e63cbcf2429a8dbfe48dcc2322d5f2220b77b2e17b7ba023d6166d84655da55",
                "sha256:8a6c688fefb4e1cd56feb6c511984a6c4f7ec7d2a1ff31a10254f3c817054ae4",
                "sha256:8c0ffc886aea5df6a1762d0019e9cb05f825d0eec1f520c51be9d198701daee5",
                "sha256:95cd16d3dee553f882540c1ffe331d085c9e629499ceadfbda4d4fde635f4b7d",
                "sha256:99f748a7e71ff382613b4e1acc0ac83bf7ad167fb3802e35e90d9763daba4d78",
                "sha256:b8c78301cefcf5fd914aad35d3c04c2b21ce8629b5e4f4e45ae6812e461910fa",
                "sha256:c420917b188a5582a56d8b93bdd8e0f6eca08c84ff623a4c16e809152cd35793",
                "sha256:c43866529f2f06fe0edc6246eb4faa34f03fe88b64a0a9a942561c8e22f4b71f",
                "sha256:cab50b8c2250b46fe738c77dbd25ce017d5e6fb35d3407606e7a4180656a5a6a",
                "sha256:cef128cb4d5e0b3493f058f10ce32365972c554572ff821e175dbc6f8ff6924f",
                "sha256:cf16e3cf6c0a5fdd9bc10c21687e19d29ad1fe863372b5543deaec1039581a30",
                "sha256:e56c744aa6ff427a607763346e4170629caf7e48ead6921745986db3692f987f",
                "sha256:e577934fc5f8779c554639376beeaa5657d54349096ef24abe8c74c5d9c117c3",
                "sha256:f2b0fa0c01d8a0c7483afd9f31d7ecf2d71760ca24499c8697aeb5ca37dc090c"
            ],
            "version": "==1.14.0"
>>>>>>> 2cee157d
        },
        "chardet": {
            "hashes": [
                "sha256:84ab92ed1c4d4f16916e05906b6b75a6c0fb5db821cc65e70cbd64a3e2a5eaae",
                "sha256:fc323ffcaeaed0e0a02bf4d117757b98aed530d9ed4531e3e15460124c106691"
            ],
            "version": "==3.0.4"
        },
        "epicscorelibs": {
            "hashes": [
                "sha256:0d548cb4d6ad491a8d9299d4b62ca678d6f3ab22477b02af2e07a7a7d4832f26",
                "sha256:0faf18b7963b06c84e6ec8ec24dde702eb9691b1ddc502bc92beb7e99f628a0b",
                "sha256:1294fdf736139e15574183777f4e88af700aca24c3d4608be46f3e323bc0176e",
                "sha256:2b9e8c637b1dfa5c2be5c2b2dab4058c1fb9ce6b3d4683722edc6f69cc82ae77",
                "sha256:4ef52295db049246affd47c7e655ebf21f924a4f5cdb3700adcc7071ba7fb50d",
                "sha256:79169e80c2399def84bd6578896bea52b0120ba87c31771ac3107a29960b280b",
                "sha256:8850695e64813e9e7a7566317c1de44f3bb448423b76e45b0992bcd1f94c395b",
                "sha256:a0a19230c79fe52f71d69a98dc2bbaeb45c91f99dff2c29efe0ee4597dbe6a00",
                "sha256:a42c067513d417f73ca238b722b7af6f1d50f85ca635da7101d961f81746a9a5",
                "sha256:a55aae44d44515ebdca706d809f2c0a6c6e70bf07ffac7a427f2ca9a542da5f0",
                "sha256:a9949c50de9ac9531633af2fb8331c0f4c91bb134953545b666a2400aa4d5dac",
                "sha256:c1112161adbf614c7818ceb274170d7a68db9365a3c598f6f6ae1251a691fc52",
                "sha256:e93b32918484f714aba0403007ca32846b051ae538fe20b3d10861154c28abc4",
                "sha256:fd0212f0e64d45d337fc8326b2a44e98422a701861d78c89620cba2d744c7f52",
                "sha256:fec86485db3f829a51cb96f948fe5ccffd36e2ee1be6428fdec845a19abb3f5e"
            ],
            "version": "==7.0.3.99.2.1a1"
        },
        "idna": {
            "hashes": [
<<<<<<< HEAD
                "sha256:a068a21ceac8a4d63dbfd964670474107f541babbd2250d61922f029858365fa"
            ],
            "version": "==2.9"
=======
                "sha256:7588d1c14ae4c77d74036e8c22ff447b26d0fde8f007354fd48a7814db15b7cb",
                "sha256:a068a21ceac8a4d63dbfd964670474107f541babbd2250d61922f029858365fa"
            ],
            "version": "==2.9"
        },
        "lark-parser": {
            "hashes": [
                "sha256:b9f4e4711b0837d682051009d232e6df6b37a1278db4568a8221124bb8c1dc8a"
            ],
            "version": "==0.8.1"
>>>>>>> 2cee157d
        },
        "multidict": {
            "hashes": [
                "sha256:317f96bc0950d249e96d8d29ab556d01dd38888fbe68324f46fd834b430169f1",
                "sha256:42f56542166040b4474c0c608ed051732033cd821126493cf25b6c276df7dd35",
                "sha256:4b7df040fb5fe826d689204f9b544af469593fb3ff3a069a6ad3409f742f5928",
                "sha256:544fae9261232a97102e27a926019100a9db75bec7b37feedd74b3aa82f29969",
                "sha256:620b37c3fea181dab09267cd5a84b0f23fa043beb8bc50d8474dd9694de1fa6e",
                "sha256:6e6fef114741c4d7ca46da8449038ec8b1e880bbe68674c01ceeb1ac8a648e78",
                "sha256:7774e9f6c9af3f12f296131453f7b81dabb7ebdb948483362f5afcaac8a826f1",
                "sha256:85cb26c38c96f76b7ff38b86c9d560dea10cf3459bb5f4caf72fc1bb932c7136",
                "sha256:a326f4240123a2ac66bb163eeba99578e9d63a8654a59f4688a79198f9aa10f8",
                "sha256:ae402f43604e3b2bc41e8ea8b8526c7fa7139ed76b0d64fc48e28125925275b2",
                "sha256:aee283c49601fa4c13adc64c09c978838a7e812f85377ae130a24d7198c0331e",
                "sha256:b51249fdd2923739cd3efc95a3d6c363b67bbf779208e9f37fd5e68540d1a4d4",
                "sha256:bb519becc46275c594410c6c28a8a0adc66fe24fef154a9addea54c1adb006f5",
                "sha256:c2c37185fb0af79d5c117b8d2764f4321eeb12ba8c141a95d0aa8c2c1d0a11dd",
                "sha256:dc561313279f9d05a3d0ffa89cd15ae477528ea37aa9795c4654588a3287a9ab",
                "sha256:e439c9a10a95cb32abd708bb8be83b2134fa93790a4fb0535ca36db3dda94d20",
                "sha256:fc3b4adc2ee8474cb3cd2a155305d5f8eda0a9c91320f83e55748e1fcb68f8e3"
            ],
            "version": "==4.7.5"
<<<<<<< HEAD
        },
        "numpy": {
            "hashes": [
                "sha256:3d52298d0be333583739f1aec9026f3b09fdfe3ddf7c7028cb16d9d2af1cca7e"
            ],
            "index": "pypi",
            "version": "==1.17.4"
=======
        },
        "nose": {
            "hashes": [
                "sha256:9ff7c6cc443f8c51994b34a667bbcf45afd6d945be7477b52e97516fd17c53ac",
                "sha256:dadcddc0aefbf99eea214e0f1232b94f2fa9bd98fa8353711dacb112bfcbbb2a",
                "sha256:f1bffef9cbc82628f6e7d7b40d7e255aefaa1adb6a1b1d26c69a8b79e6208a98"
            ],
            "version": "==1.3.7"
        },
        "numpy": {
            "hashes": [
                "sha256:0aa2b318cf81eb1693fcfcbb8007e95e231d7e1aa24288137f3b19905736c3ee",
                "sha256:163c78c04f47f26ca1b21068cea25ed7c5ecafe5f5ab2ea4895656a750582b56",
                "sha256:1e37626bcb8895c4b3873fcfd54e9bfc5ffec8d0f525651d6985fcc5c6b6003c",
                "sha256:264fd15590b3f02a1fbc095e7e1f37cdac698ff3829e12ffdcffdce3772f9d44",
                "sha256:3d9e1554cd9b5999070c467b18e5ae3ebd7369f02706a8850816f576a954295f",
                "sha256:40c24960cd5cec55222963f255858a1c47c6fa50a65a5b03fd7de75e3700eaaa",
                "sha256:46f404314dbec78cb342904f9596f25f9b16e7cf304030f1339e553c8e77f51c",
                "sha256:4847f0c993298b82fad809ea2916d857d0073dc17b0510fbbced663b3265929d",
                "sha256:48e15612a8357393d176638c8f68a19273676877caea983f8baf188bad430379",
                "sha256:6725d2797c65598778409aba8cd67077bb089d5b7d3d87c2719b206dc84ec05e",
                "sha256:99f0ba97e369f02a21bb95faa3a0de55991fd5f0ece2e30a9e2eaebeac238921",
                "sha256:a41f303b3f9157a31ce7203e3ca757a0c40c96669e72d9b6ee1bce8507638970",
                "sha256:a4305564e93f5c4584f6758149fd446df39fd1e0a8c89ca0deb3cce56106a027",
                "sha256:a551d8cc267c634774830086da42e4ba157fa41dd3b93982bc9501b284b0c689",
                "sha256:a6bc9432c2640b008d5f29bad737714eb3e14bb8854878eacf3d7955c4e91c36",
                "sha256:c60175d011a2e551a2f74c84e21e7c982489b96b6a5e4b030ecdeacf2914da68",
                "sha256:e46e2384209c91996d5ec16744234d1c906ab79a701ce1a26155c9ec890b8dc8",
                "sha256:e607b8cdc2ae5d5a63cd1bec30a15b5ed583ac6a39f04b7ba0f03fcfbf29c05b",
                "sha256:e94a39d5c40fffe7696009dbd11bc14a349b377e03a384ed011e03d698787dd3",
                "sha256:eb2286249ebfe8fcb5b425e5ec77e4736d53ee56d3ad296f8947f67150f495e3",
                "sha256:fdee7540d12519865b423af411bd60ddb513d2eb2cd921149b732854995bbf8b"
            ],
            "version": "==1.18.3"
        },
        "p4p": {
            "hashes": [
                "sha256:0959f54aa5e124c05ba577b6a3af4d8b0a7232b5b900313a466c16f7a7de4899",
                "sha256:11dc591f392007de6babacbf5d840cc6fb8a0620489a5e8a9c5e785385b5ff0c",
                "sha256:161eaf4efb1d771f75f59db2e1491cdaa26956296c6b33fdff0121d08e2f6f23",
                "sha256:1f6cf721b2c21c6753e59e0e016e76490d0ee9bc915c83648056c046e8490954",
                "sha256:306c17a689d594f8de59f2076b4efb9d28f6d52b300b9be17c4b95addf1ad110",
                "sha256:352ea23ad969f21566fc516607ca647717dd4ecac1e4dcb4c368643a92106ee6",
                "sha256:404d14e0c838fcbdcb041f63d4ed2887581d6b179c028185adc4a5144663c0fe",
                "sha256:475593bbc9eda23f679896c7428b54fb5e2e714c3c3002e3a4ba7784a191c9e7",
                "sha256:4cb4db645bfbcbb55b6ca0a8cd98c773bc0add38248309dbd39918b7dc3121b7",
                "sha256:52ca9f754be29ab127f05c3d8f8808a8b5ebdc6211ae331446e5988cd296bec2",
                "sha256:71a9e384a37285bce5aa458f46a42270138a8affb55dcbc4b07672dbc9b18d65",
                "sha256:7746c23a1998d4ab8d39c8b6bf0588fd0a001b055bd1b57296dd6b1b91e5d799",
                "sha256:7a79aa8d33a214837bb7adb423d64ed014e18bdd068a23ddb67f6bf3b47a3e55",
                "sha256:93ee8d1352f4deb8a78a106e8474924830e428bf24cf061ccd75fd2982af34c2",
                "sha256:97c92416cb32e382d1a0d22a592dd1cda0346655f67726a52cfbdca9d43daa42",
                "sha256:9d543e34721b2e6170d8dd0dc23c4e4ad27d427d737218274a1ed45bffac01d0",
                "sha256:b0c2ddd775c895b8ff983ce3a44f83408f32d36ac5e41ca331ef94021400595f",
                "sha256:b74682b61767c25c1dcfa09472b1146601ac65f8cc43f221d77102ce05592471",
                "sha256:baf9e1cf6773a51cc7000a3afe8c9959d20b76326e9271dad487cb9362f44411",
                "sha256:d5c48fa154105458eeac807155c6c965403cc3c5ffb7043666f4e613d0d2b1ac",
                "sha256:dad3730178684e2ced847fd10385c3997f3c389611ed9313e316b3a3056d724b",
                "sha256:e1db7ff7743f596e5f15214cb49da35ec88254804f7f7891c7c187965eedaca7",
                "sha256:ef942ad2587e8be753a944b1746522f93a8534bddd6a002469178195a5a501e2",
                "sha256:fac30121ac6244d2aecfec7924f8f4e0a2f06add2e6c6831b584eb4b6502d234"
            ],
            "index": "pypi",
            "version": "==3.4.2"
        },
        "ply": {
            "hashes": [
                "sha256:00c7c1aaa88358b9c765b6d3000c6eec0ba42abca5351b095321aef446081da3",
                "sha256:096f9b8350b65ebd2fd1346b12452efe5b9607f7482813ffca50c22722a807ce"
            ],
            "version": "==3.11"
        },
        "pycparser": {
            "hashes": [
                "sha256:2d475327684562c3a96cc71adf7dc8c4f0565175cf86b6d7a404ff4c771f15f0",
                "sha256:7582ad22678f0fcd81102833f60ef8d0e57288b6b5fb00323d101be910e35705"
            ],
            "version": "==2.20"
        },
        "pytz": {
            "hashes": [
                "sha256:a494d53b6d39c3c6e44c3bec237336e14305e4f29bbf800b599253057fbb79ed",
                "sha256:c35965d010ce31b23eeb663ed3cc8c906275d6be1a34393a1d73a41febf4a048"
            ],
            "version": "==2020.1"
        },
        "tartiflette": {
            "hashes": [
                "sha256:5e0ef12a0afac7ff92d2b1d086999fd6953be763187d2c970f3156c6c2b5a007"
            ],
            "version": "==1.1.3"
        },
        "tartiflette-aiohttp": {
            "hashes": [
                "sha256:13170b03e962a4d16120854564acc515d76e54a8b37b50205ba18f9b5ac55de9"
            ],
            "index": "pypi",
            "version": "==1.2.0"
>>>>>>> 2cee157d
        },
        "yarl": {
            "hashes": [
                "sha256:0c2ab325d33f1b824734b3ef51d4d54a54e0e7a23d13b86974507602334c2cce",
                "sha256:0ca2f395591bbd85ddd50a82eb1fde9c1066fafe888c5c7cc1d810cf03fd3cc6",
                "sha256:2098a4b4b9d75ee352807a95cdf5f10180db903bc5b7270715c6bbe2551f64ce",
                "sha256:25e66e5e2007c7a39541ca13b559cd8ebc2ad8fe00ea94a2aad28a9b1e44e5ae",
                "sha256:26d7c90cb04dee1665282a5d1a998defc1a9e012fdca0f33396f81508f49696d",
                "sha256:308b98b0c8cd1dfef1a0311dc5e38ae8f9b58349226aa0533f15a16717ad702f",
                "sha256:3ce3d4f7c6b69c4e4f0704b32eca8123b9c58ae91af740481aa57d7857b5e41b",
                "sha256:58cd9c469eced558cd81aa3f484b2924e8897049e06889e8ff2510435b7ef74b",
                "sha256:5b10eb0e7f044cf0b035112446b26a3a2946bca9d7d7edb5e54a2ad2f6652abb",
                "sha256:6faa19d3824c21bcbfdfce5171e193c8b4ddafdf0ac3f129ccf0cdfcb083e462",
                "sha256:944494be42fa630134bf907714d40207e646fd5a94423c90d5b514f7b0713fea",
                "sha256:a161de7e50224e8e3de6e184707476b5a989037dcb24292b391a3d66ff158e70",
                "sha256:a4844ebb2be14768f7994f2017f70aca39d658a96c786211be5ddbe1c68794c1",
                "sha256:c2b509ac3d4b988ae8769901c66345425e361d518aecbe4acbfc2567e416626a",
                "sha256:c9959d49a77b0e07559e579f38b2f3711c2b8716b8410b320bf9713013215a1b",
                "sha256:d8cdee92bc930d8b09d8bd2043cedd544d9c8bd7436a77678dd602467a993080",
                "sha256:e15199cdb423316e15f108f51249e44eb156ae5dba232cb73be555324a1d49c2"
            ],
            "version": "==1.4.2"
        }
    },
    "develop": {
<<<<<<< HEAD
        "attrs": {
            "hashes": [
                "sha256:08a96c641c3a74e44eb59afb61a24f2cb9f4d7188748e76ba4bb5edfa3cb7d1c"
            ],
            "version": "==19.3.0"
=======
        "alabaster": {
            "hashes": [
                "sha256:446438bdcca0e05bd45ea2de1668c1d9b032e1a9154c2c259092d77031ddd359",
                "sha256:a661d72d58e6ea8a57f7a86e37d86716863ee5e92788398526d58b26a4e4dc02"
            ],
            "version": "==0.7.12"
        },
        "appdirs": {
            "hashes": [
                "sha256:9e5896d1372858f8dd3344faf4e5014d21849c756c8d5701f78f8a103b372d92",
                "sha256:d8b24664561d0d34ddfaec54636d502d7cea6e29c3eaf68f3df6180863e2166e"
            ],
            "version": "==1.4.3"
>>>>>>> 2cee157d
        },
        "certifi": {
            "hashes": [
<<<<<<< HEAD
                "sha256:1d987a998c75633c40847cc966fcf5904906c920a7f17ef374f5aa4282abd304"
            ],
            "version": "==2020.4.5.1"
        },
        "chardet": {
            "hashes": [
                "sha256:fc323ffcaeaed0e0a02bf4d117757b98aed530d9ed4531e3e15460124c106691"
            ],
            "version": "==3.0.4"
        },
        "coniql": {
            "editable": true,
            "path": "."
        },
        "cycler": {
            "hashes": [
                "sha256:1d8a5ae1ff6c5cf9b93e8811e581232ad8920aeec647c37316ceac982b08cb2d"
            ],
            "version": "==0.10.0"
=======
                "sha256:08a96c641c3a74e44eb59afb61a24f2cb9f4d7188748e76ba4bb5edfa3cb7d1c",
                "sha256:f7b7ce16570fe9965acd6d30101a28f62fb4a7f9e926b3bbc9b61f8b04247e72"
            ],
            "version": "==19.3.0"
>>>>>>> 2cee157d
        },
        "babel": {
            "hashes": [
<<<<<<< HEAD
                "sha256:88a6479c473ee595386f7c234c2c2f358ba318784e1d0714bc7eb0ebcaf723e0"
            ],
            "version": "==7.0.3.99.1.0"
        },
        "idna": {
            "hashes": [
                "sha256:a068a21ceac8a4d63dbfd964670474107f541babbd2250d61922f029858365fa"
            ],
            "version": "==2.9"
=======
                "sha256:1aac2ae2d0d8ea368fa90906567f5c08463d98ade155c0c4bfedd6a0f7160e38",
                "sha256:d670ea0b10f8b723672d3a6abeb87b565b244da220d76b4dba1b66269ec152d4"
            ],
            "version": "==2.8.0"
>>>>>>> 2cee157d
        },
        "black": {
            "hashes": [
<<<<<<< HEAD
                "sha256:2a688cbaa90e0cc587f1df48bdc97a6eadccdcd9c35fb3f976a09e3b5016d90f"
            ],
            "markers": "python_version < '3.8'",
            "version": "==1.6.0"
        },
        "kiwisolver": {
            "hashes": [
                "sha256:a0c0a9f06872330d0dd31b45607197caab3c22777600e88031bfe66799e70bb0"
            ],
            "version": "==1.1.0"
        },
        "matplotlib": {
            "hashes": [
                "sha256:1c6c999f2212858021329537f8e0f98f3f29086ec3683511dd1ecec84409f51d"
            ],
            "index": "pypi",
            "version": "==2.2.3"
=======
                "sha256:1b30e59be925fafc1ee4565e5e08abef6b03fe455102883820fe5ee2e4734e0b",
                "sha256:c2edb73a08e9e0e6f65a0e6af18b059b8b1cdd5bef997d7a0b181df93dc81539"
            ],
            "version": "==19.10b0"
>>>>>>> 2cee157d
        },
        "certifi": {
            "hashes": [
<<<<<<< HEAD
                "sha256:5dd8bcf33e5f9513ffa06d5ad33d78f31e1931ac9a18f33d37e77a180d393a7c"
            ],
            "version": "==8.2.0"
=======
                "sha256:1d987a998c75633c40847cc966fcf5904906c920a7f17ef374f5aa4282abd304",
                "sha256:51fcb31174be6e6664c5f69e3e1691a2d72a1a12e90f872cbdb1567eb47b6519"
            ],
            "version": "==2020.4.5.1"
>>>>>>> 2cee157d
        },
        "chardet": {
            "hashes": [
                "sha256:84ab92ed1c4d4f16916e05906b6b75a6c0fb5db821cc65e70cbd64a3e2a5eaae",
                "sha256:fc323ffcaeaed0e0a02bf4d117757b98aed530d9ed4531e3e15460124c106691"
            ],
            "version": "==3.0.4"
        },
        "click": {
            "hashes": [
<<<<<<< HEAD
                "sha256:3d52298d0be333583739f1aec9026f3b09fdfe3ddf7c7028cb16d9d2af1cca7e"
            ],
            "index": "pypi",
            "version": "==1.17.4"
=======
                "sha256:d2b5255c7c6349bc1bd1e59e08cd12acbbd63ce649f2588755783aa94dfb6b1a",
                "sha256:dacca89f4bfadd5de3d7489b7c8a566eee0d3676333fbb50030263894c38c0dc"
            ],
            "version": "==7.1.2"
        },
        "coverage": {
            "hashes": [
                "sha256:00f1d23f4336efc3b311ed0d807feb45098fc86dee1ca13b3d6768cdab187c8a",
                "sha256:01333e1bd22c59713ba8a79f088b3955946e293114479bbfc2e37d522be03355",
                "sha256:0cb4be7e784dcdc050fc58ef05b71aa8e89b7e6636b99967fadbdba694cf2b65",
                "sha256:0e61d9803d5851849c24f78227939c701ced6704f337cad0a91e0972c51c1ee7",
                "sha256:1601e480b9b99697a570cea7ef749e88123c04b92d84cedaa01e117436b4a0a9",
                "sha256:2742c7515b9eb368718cd091bad1a1b44135cc72468c731302b3d641895b83d1",
                "sha256:2d27a3f742c98e5c6b461ee6ef7287400a1956c11421eb574d843d9ec1f772f0",
                "sha256:402e1744733df483b93abbf209283898e9f0d67470707e3c7516d84f48524f55",
                "sha256:5c542d1e62eece33c306d66fe0a5c4f7f7b3c08fecc46ead86d7916684b36d6c",
                "sha256:5f2294dbf7875b991c381e3d5af2bcc3494d836affa52b809c91697449d0eda6",
                "sha256:6402bd2fdedabbdb63a316308142597534ea8e1895f4e7d8bf7476c5e8751fef",
                "sha256:66460ab1599d3cf894bb6baee8c684788819b71a5dc1e8fa2ecc152e5d752019",
                "sha256:782caea581a6e9ff75eccda79287daefd1d2631cc09d642b6ee2d6da21fc0a4e",
                "sha256:79a3cfd6346ce6c13145731d39db47b7a7b859c0272f02cdb89a3bdcbae233a0",
                "sha256:7a5bdad4edec57b5fb8dae7d3ee58622d626fd3a0be0dfceda162a7035885ecf",
                "sha256:8fa0cbc7ecad630e5b0f4f35b0f6ad419246b02bc750de7ac66db92667996d24",
                "sha256:a027ef0492ede1e03a8054e3c37b8def89a1e3c471482e9f046906ba4f2aafd2",
                "sha256:a3f3654d5734a3ece152636aad89f58afc9213c6520062db3978239db122f03c",
                "sha256:a82b92b04a23d3c8a581fc049228bafde988abacba397d57ce95fe95e0338ab4",
                "sha256:acf3763ed01af8410fc36afea23707d4ea58ba7e86a8ee915dfb9ceff9ef69d0",
                "sha256:adeb4c5b608574a3d647011af36f7586811a2c1197c861aedb548dd2453b41cd",
                "sha256:b83835506dfc185a319031cf853fa4bb1b3974b1f913f5bb1a0f3d98bdcded04",
                "sha256:bb28a7245de68bf29f6fb199545d072d1036a1917dca17a1e75bbb919e14ee8e",
                "sha256:bf9cb9a9fd8891e7efd2d44deb24b86d647394b9705b744ff6f8261e6f29a730",
                "sha256:c317eaf5ff46a34305b202e73404f55f7389ef834b8dbf4da09b9b9b37f76dd2",
                "sha256:dbe8c6ae7534b5b024296464f387d57c13caa942f6d8e6e0346f27e509f0f768",
                "sha256:de807ae933cfb7f0c7d9d981a053772452217df2bf38e7e6267c9cbf9545a796",
                "sha256:dead2ddede4c7ba6cb3a721870f5141c97dc7d85a079edb4bd8d88c3ad5b20c7",
                "sha256:dec5202bfe6f672d4511086e125db035a52b00f1648d6407cc8e526912c0353a",
                "sha256:e1ea316102ea1e1770724db01998d1603ed921c54a86a2efcb03428d5417e489",
                "sha256:f90bfc4ad18450c80b024036eaf91e4a246ae287701aaa88eaebebf150868052"
            ],
            "version": "==5.1"
        },
        "doc8": {
            "hashes": [
                "sha256:2df89f9c1a5abfb98ab55d0175fed633cae0cf45025b8b1e0ee5ea772be28543",
                "sha256:d12f08aa77a4a65eb28752f4bc78f41f611f9412c4155e2b03f1f5d4a45efe04"
            ],
            "index": "pypi",
            "version": "==0.8.0"
>>>>>>> 2cee157d
        },
        "docutils": {
            "hashes": [
                "sha256:0c5b78adfbf7762415433f5515cd5c9e762339e23369dbe8000d84a4bf4ab3af",
                "sha256:c2de3a60e9e7d07be26b7f2b00ca0309c207e06c100f9cc2a94931fc75a478fc"
            ],
            "version": "==0.16"
        },
        "entrypoints": {
            "hashes": [
<<<<<<< HEAD
                "sha256:be3d162f84752e8979f46b6ae504b36fa9a540e9663f8b88f1143c38d4d1c3ce"
            ],
            "index": "pypi",
            "version": "==3.3.2"
        },
        "packaging": {
            "hashes": [
                "sha256:82f77b9bee21c1bafbf35a84905d604d5d1223801d639cf3ed140bd651c08752"
            ],
            "version": "==20.3"
        },
        "pluggy": {
            "hashes": [
=======
                "sha256:589f874b313739ad35be6e0cd7efde2a4e9b6fea91edcc34e58ecbb8dbe56d19",
                "sha256:c70dd71abe5a8c85e55e12c19bd91ccfeec11a6e99044204511f9ed547d48451"
            ],
            "version": "==0.3"
        },
        "filelock": {
            "hashes": [
                "sha256:18d82244ee114f543149c66a6e0c14e9c4f8a1044b5cdaadd0f82159d6a6ff59",
                "sha256:929b7d63ec5b7d6b71b0fa5ac14e030b3f70b75747cef1b10da9b879fef15836"
            ],
            "version": "==3.0.12"
        },
        "flake8": {
            "hashes": [
                "sha256:45681a117ecc81e870cbf1262835ae4af5e7a8b08e40b944a8a6e6b895914cfb",
                "sha256:49356e766643ad15072a789a20915d3c91dc89fd313ccd71802303fd67e4deca"
            ],
            "index": "pypi",
            "version": "==3.7.9"
        },
        "flake8-isort": {
            "hashes": [
                "sha256:3ce227b5c5342b6d63937d3863e8de8783ae21863cb035cf992cdb0ba5990aa3",
                "sha256:f5322a85cea89998e0df954162fd35a1f1e5b5eb4fc0c79b5975aa2799106baa"
            ],
            "index": "pypi",
            "version": "==3.0.0"
        },
        "idna": {
            "hashes": [
                "sha256:7588d1c14ae4c77d74036e8c22ff447b26d0fde8f007354fd48a7814db15b7cb",
                "sha256:a068a21ceac8a4d63dbfd964670474107f541babbd2250d61922f029858365fa"
            ],
            "version": "==2.9"
        },
        "imagesize": {
            "hashes": [
                "sha256:6965f19a6a2039c7d48bca7dba2473069ff854c36ae6f19d2cde309d998228a1",
                "sha256:b1f6b5a4eab1f73479a50fb79fcf729514a900c341d8503d62a62dbc4127a2b1"
            ],
            "version": "==1.2.0"
        },
        "importlib-metadata": {
            "hashes": [
                "sha256:2a688cbaa90e0cc587f1df48bdc97a6eadccdcd9c35fb3f976a09e3b5016d90f",
                "sha256:34513a8a0c4962bc66d35b359558fd8a5e10cd472d37aec5f66858addef32c1e"
            ],
            "markers": "python_version < '3.8'",
            "version": "==1.6.0"
        },
        "isort": {
            "extras": [
                "pyproject"
            ],
            "hashes": [
                "sha256:54da7e92468955c4fceacd0c86bd0ec997b0e1ee80d97f67c35a78b719dccab1",
                "sha256:6e811fcb295968434526407adb8796944f1988c5b65e8139058f2014cbe100fd"
            ],
            "version": "==4.3.21"
        },
        "jinja2": {
            "hashes": [
                "sha256:c10142f819c2d22bdcd17548c46fa9b77cf4fda45097854c689666bf425e7484",
                "sha256:c922560ac46888d47384de1dbdc3daaa2ea993af4b26a436dec31fa2c19ec668"
            ],
            "version": "==3.0.0a1"
        },
        "markupsafe": {
            "hashes": [
                "sha256:06358015a4dee8ee23ae426bf885616ab3963622defd829eb45b44e3dee3515f",
                "sha256:0b0c4fc852c5f02c6277ef3b33d23fcbe89b1b227460423e3335374da046b6db",
                "sha256:267677fc42afed5094fc5ea1c4236bbe4b6a00fe4b08e93451e65ae9048139c7",
                "sha256:303cb70893e2c345588fb5d5b86e0ca369f9bb56942f03064c5e3e75fa7a238a",
                "sha256:3c9b624a0d9ed5a5093ac4edc4e823e6b125441e60ef35d36e6f4a6fdacd5054",
                "sha256:42033e14cae1f6c86fc0c3e90d04d08ce73ac8e46ba420a0d22d545c2abd4977",
                "sha256:4e4a99b6af7bdc0856b50020c095848ec050356a001e1f751510aef6ab14d0e0",
                "sha256:4eb07faad54bb07427d848f31030a65a49ebb0cec0b30674f91cf1ddd456bfe4",
                "sha256:63a7161cd8c2bc563feeda45df62f42c860dd0675e2b8da2667f25bb3c95eaba",
                "sha256:68e0fd039b68d2945b4beb947d4023ca7f8e95b708031c345762efba214ea761",
                "sha256:8092a63397025c2f655acd42784b2a1528339b90b987beb9253f22e8cdbb36c3",
                "sha256:841218860683c0f2223e24756843d84cc49cccdae6765e04962607754a52d3e0",
                "sha256:94076b2314bd2f6cfae508ad65b4d493e3a58a50112b7a2cbb6287bdbc404ae8",
                "sha256:9d22aff1c5322e402adfb3ce40839a5056c353e711c033798cf4f02eb9f5124d",
                "sha256:b0e4584f62b3e5f5c1a7bcefd2b52f236505e6ef032cc508caa4f4c8dc8d3af1",
                "sha256:b1163ffc1384d242964426a8164da12dbcdbc0de18ea36e2c34b898ed38c3b45",
                "sha256:beac28ed60c8e838301226a7a85841d0af2068eba2dcb1a58c2d32d6c05e440e",
                "sha256:c29f096ce79c03054a1101d6e5fe6bf04b0bb489165d5e0e9653fb4fe8048ee1",
                "sha256:c58779966d53e5f14ba393d64e2402a7926601d1ac8adeb4e83893def79d0428",
                "sha256:cfe14b37908eaf7d5506302987228bff69e1b8e7071ccd4e70fd0283b1b47f0b",
                "sha256:e834249c45aa9837d0753351cdca61a4b8b383cc9ad0ff2325c97ff7b69e72a6",
                "sha256:eed1b234c4499811ee85bcefa22ef5e466e75d132502226ed29740d593316c1f"
            ],
            "version": "==2.0.0a1"
        },
        "mccabe": {
            "hashes": [
                "sha256:ab8a6258860da4b6677da4bd2fe5dc2c659cff31b3ee4f7f5d64e79735b80d42",
                "sha256:dd8d182285a0fe56bace7f45b5e7d1a6ebcbf524e8f3bd87eb0f125271b8831f"
            ],
            "version": "==0.6.1"
        },
        "more-itertools": {
            "hashes": [
                "sha256:5dd8bcf33e5f9513ffa06d5ad33d78f31e1931ac9a18f33d37e77a180d393a7c",
                "sha256:b1ddb932186d8a6ac451e1d95844b382f55e12686d51ca0c68b6f61f2ab7a507"
            ],
            "version": "==8.2.0"
        },
        "mypy": {
            "hashes": [
                "sha256:15b948e1302682e3682f11f50208b726a246ab4e6c1b39f9264a8796bb416aa2",
                "sha256:219a3116ecd015f8dca7b5d2c366c973509dfb9a8fc97ef044a36e3da66144a1",
                "sha256:3b1fc683fb204c6b4403a1ef23f0b1fac8e4477091585e0c8c54cbdf7d7bb164",
                "sha256:3beff56b453b6ef94ecb2996bea101a08f1f8a9771d3cbf4988a61e4d9973761",
                "sha256:7687f6455ec3ed7649d1ae574136835a4272b65b3ddcf01ab8704ac65616c5ce",
                "sha256:7ec45a70d40ede1ec7ad7f95b3c94c9cf4c186a32f6bacb1795b60abd2f9ef27",
                "sha256:86c857510a9b7c3104cf4cde1568f4921762c8f9842e987bc03ed4f160925754",
                "sha256:8a627507ef9b307b46a1fea9513d5c98680ba09591253082b4c48697ba05a4ae",
                "sha256:8dfb69fbf9f3aeed18afffb15e319ca7f8da9642336348ddd6cab2713ddcf8f9",
                "sha256:a34b577cdf6313bf24755f7a0e3f3c326d5c1f4fe7422d1d06498eb25ad0c600",
                "sha256:a8ffcd53cb5dfc131850851cc09f1c44689c2812d0beb954d8138d4f5fc17f65",
                "sha256:b90928f2d9eb2f33162405f32dde9f6dcead63a0971ca8a1b50eb4ca3e35ceb8",
                "sha256:c56ffe22faa2e51054c5f7a3bc70a370939c2ed4de308c690e7949230c995913",
                "sha256:f91c7ae919bbc3f96cd5e5b2e786b2b108343d1d7972ea130f7de27fdd547cf3"
            ],
            "markers": "python_version >= '3.5' and python_version < '3.8'",
            "version": "==0.770"
        },
        "mypy-extensions": {
            "hashes": [
                "sha256:090fedd75945a69ae91ce1303b5824f428daf5a028d2f6ab8a299250a846f15d",
                "sha256:2d82818f5bb3e369420cb3c4060a7970edba416647068eb4c5343488a6c604a8"
            ],
            "version": "==0.4.3"
        },
        "packaging": {
            "hashes": [
                "sha256:3c292b474fda1671ec57d46d739d072bfd495a4f51ad01a055121d81e952b7a3",
                "sha256:82f77b9bee21c1bafbf35a84905d604d5d1223801d639cf3ed140bd651c08752"
            ],
            "version": "==20.3"
        },
        "pathspec": {
            "hashes": [
                "sha256:7d91249d21749788d07a2d0f94147accd8f845507400749ea19c1ec9054a12b0",
                "sha256:da45173eb3a6f2a5a487efba21f050af2b41948be6ab52b6a1e3ff22bb8b7061"
            ],
            "version": "==0.8.0"
        },
        "pbr": {
            "hashes": [
                "sha256:07f558fece33b05caf857474a366dfcc00562bca13dd8b47b2b3e22d9f9bf55c",
                "sha256:579170e23f8e0c2f24b0de612f71f648eccb79fb1322c814ae6b3c07b5ba23e8"
            ],
            "version": "==5.4.5"
        },
        "pluggy": {
            "hashes": [
                "sha256:15b2acde666561e1298d71b523007ed7364de07029219b604cf808bfa1c765b0",
>>>>>>> 2cee157d
                "sha256:966c145cd83c96502c3c3868f50408687b38434af77734af1e9ca461a4081d2d"
            ],
            "version": "==0.13.1"
        },
        "py": {
            "hashes": [
<<<<<<< HEAD
=======
                "sha256:5e27081401262157467ad6e7f851b7aa402c5852dbcb3dae06768434de5752aa",
>>>>>>> 2cee157d
                "sha256:c20fdd83a5dbc0af9efd622bee9a5564e278f6380fffcacc43ba6f43db2813b0"
            ],
            "version": "==1.8.1"
        },
<<<<<<< HEAD
        "py-graphql-client": {
            "hashes": [
                "sha256:c8de02f95fc5463946c96dbeb003af2f6d0f61f3bb6c7e5acf32961a6d073a90",
                "sha256:d68211a29c0e5f3d4c17a222df397542811b882577c3e85f683064dfdff2698e"
            ],
            "index": "pypi",
            "version": "==0.1.1b2"
        },
        "pyparsing": {
            "hashes": [
                "sha256:ef9d7589ef3c200abe66653d3f1ab1033c3c419ae9b9bdb1240a85b024efc88b"
            ],
            "version": "==2.4.7"
        },
        "pytest": {
            "hashes": [
                "sha256:f6a567e20c04259d41adce9a360bd8991e6aa29dd9695c5e6bd25a9779272673"
            ],
            "index": "pypi",
            "version": "==5.3.0"
        },
        "python-dateutil": {
            "hashes": [
                "sha256:7e6584c74aeed623791615e26efd690f29817a27c73085b78e4bad02493df2fb"
            ],
            "version": "==2.8.0"
        },
        "pytz": {
            "hashes": [
                "sha256:1c557d7d0e871de1f5ccd5833f60fb2550652da6be2693c1e02300743d21500d"
            ],
            "version": "==2019.3"
        },
        "requests": {
            "hashes": [
                "sha256:43999036bfa82904b6af1d99e4882b560e5e2c68e5c4b0aa03b655f3d7d73fee"
            ],
            "index": "pypi",
            "version": "==2.23.0"
        },
        "six": {
            "hashes": [
=======
        "pycodestyle": {
            "hashes": [
                "sha256:95a2219d12372f05704562a14ec30bc76b05a5b297b21a5dfe3f6fac3491ae56",
                "sha256:e40a936c9a450ad81df37f549d676d127b1b66000a6c500caa2b085bc0ca976c"
            ],
            "version": "==2.5.0"
        },
        "pyflakes": {
            "hashes": [
                "sha256:17dbeb2e3f4d772725c777fabc446d5634d1038f234e77343108ce445ea69ce0",
                "sha256:d976835886f8c5b31d47970ed689944a0262b5f3afa00a5a7b4dc81e5449f8a2"
            ],
            "version": "==2.1.1"
        },
        "pygments": {
            "hashes": [
                "sha256:647344a061c249a3b74e230c739f434d7ea4d8b1d5f3721bc0f3558049b38f44",
                "sha256:ff7a40b4860b727ab48fad6360eb351cc1b33cbf9b15a0f689ca5353e9463324"
            ],
            "version": "==2.6.1"
        },
        "pyparsing": {
            "hashes": [
                "sha256:67199f0c41a9c702154efb0e7a8cc08accf830eb003b4d9fa42c4059002e2492",
                "sha256:700d17888d441604b0bd51535908dcb297561b040819cccde647a92439db5a2a"
            ],
            "version": "==3.0.0a1"
        },
        "pytest": {
            "hashes": [
                "sha256:0e5b30f5cb04e887b91b1ee519fa3d89049595f428c1db76e73bd7f17b09b172",
                "sha256:84dde37075b8805f3d1f392cc47e38a0e59518fb46a431cfdaf7cf1ce805f970"
            ],
            "markers": "python_version >= '3.5'",
            "version": "==5.4.1"
        },
        "pytest-asyncio": {
            "hashes": [
                "sha256:6096d101a1ae350d971df05e25f4a8b4d3cd13ffb1b32e42d902ac49670d2bfa",
                "sha256:c54866f3cf5dd2063992ba2c34784edae11d3ed19e006d220a3cf0bfc4191fcb"
            ],
            "index": "pypi",
            "version": "==0.11.0"
        },
        "pytest-black": {
            "hashes": [
                "sha256:01a9a7acc69e618ebf3f834932a4d7a81909f6911051d0871b0ed4de3cbe9712"
            ],
            "index": "pypi",
            "version": "==0.3.8"
        },
        "pytest-cov": {
            "hashes": [
                "sha256:cc6742d8bac45070217169f5f72ceee1e0e55b0221f54bcf24845972d3a47f2b",
                "sha256:cdbdef4f870408ebdbfeb44e63e07eb18bb4619fae852f6e760645fa36172626"
            ],
            "index": "pypi",
            "version": "==2.8.1"
        },
        "pytest-flake8": {
            "hashes": [
                "sha256:6e26d94ad41184d9a5113a90179b303efddb53eda505f827418ca78f5b39403a",
                "sha256:d85efaafbdb9580791cfa8671799dd40d482fc30bd4476c1ca5efd661e751333"
            ],
            "index": "pypi",
            "version": "==1.0.5"
        },
        "pytest-mypy": {
            "hashes": [
                "sha256:2560a9b27d59bb17810d12ec3402dfc7c8e100e40539a70d2814bcbb27240f27",
                "sha256:76e705cfd3800bf2b534738e792245ac5bb8d780698d0f8cd6c79032cc5e9923"
            ],
            "index": "pypi",
            "version": "==0.6.2"
        },
        "pytz": {
            "hashes": [
                "sha256:a494d53b6d39c3c6e44c3bec237336e14305e4f29bbf800b599253057fbb79ed",
                "sha256:c35965d010ce31b23eeb663ed3cc8c906275d6be1a34393a1d73a41febf4a048"
            ],
            "version": "==2020.1"
        },
        "regex": {
            "hashes": [
                "sha256:08119f707f0ebf2da60d2f24c2f39ca616277bb67ef6c92b72cbf90cbe3a556b",
                "sha256:0ce9537396d8f556bcfc317c65b6a0705320701e5ce511f05fc04421ba05b8a8",
                "sha256:1cbe0fa0b7f673400eb29e9ef41d4f53638f65f9a2143854de6b1ce2899185c3",
                "sha256:2294f8b70e058a2553cd009df003a20802ef75b3c629506be20687df0908177e",
                "sha256:23069d9c07e115537f37270d1d5faea3e0bdded8279081c4d4d607a2ad393683",
                "sha256:24f4f4062eb16c5bbfff6a22312e8eab92c2c99c51a02e39b4eae54ce8255cd1",
                "sha256:295badf61a51add2d428a46b8580309c520d8b26e769868b922750cf3ce67142",
                "sha256:2a3bf8b48f8e37c3a40bb3f854bf0121c194e69a650b209628d951190b862de3",
                "sha256:4385f12aa289d79419fede43f979e372f527892ac44a541b5446617e4406c468",
                "sha256:5635cd1ed0a12b4c42cce18a8d2fb53ff13ff537f09de5fd791e97de27b6400e",
                "sha256:5bfed051dbff32fd8945eccca70f5e22b55e4148d2a8a45141a3b053d6455ae3",
                "sha256:7e1037073b1b7053ee74c3c6c0ada80f3501ec29d5f46e42669378eae6d4405a",
                "sha256:90742c6ff121a9c5b261b9b215cb476eea97df98ea82037ec8ac95d1be7a034f",
                "sha256:a58dd45cb865be0ce1d5ecc4cfc85cd8c6867bea66733623e54bd95131f473b6",
                "sha256:c087bff162158536387c53647411db09b6ee3f9603c334c90943e97b1052a156",
                "sha256:c162a21e0da33eb3d31a3ac17a51db5e634fc347f650d271f0305d96601dc15b",
                "sha256:c9423a150d3a4fc0f3f2aae897a59919acd293f4cb397429b120a5fcd96ea3db",
                "sha256:ccccdd84912875e34c5ad2d06e1989d890d43af6c2242c6fcfa51556997af6cd",
                "sha256:e91ba11da11cf770f389e47c3f5c30473e6d85e06d7fd9dcba0017d2867aab4a",
                "sha256:ea4adf02d23b437684cd388d557bf76e3afa72f7fed5bbc013482cc00c816948",
                "sha256:fb95debbd1a824b2c4376932f2216cc186912e389bdb0e27147778cf6acb3f89"
            ],
            "version": "==2020.4.4"
        },
        "requests": {
            "hashes": [
                "sha256:43999036bfa82904b6af1d99e4882b560e5e2c68e5c4b0aa03b655f3d7d73fee",
                "sha256:b3f43d496c6daba4493e7c431722aeb7dbc6288f52a6e04e7b6023b0247817e6"
            ],
            "version": "==2.23.0"
        },
        "restructuredtext-lint": {
            "hashes": [
                "sha256:97b3da356d5b3a8514d8f1f9098febd8b41463bed6a1d9f126cf0a048b6fd908"
            ],
            "version": "==1.3.0"
        },
        "six": {
            "hashes": [
                "sha256:236bdbdce46e6e6a3d61a337c0f8b763ca1e8717c03b369e87a7ec7ce1319c0a",
>>>>>>> 2cee157d
                "sha256:8f3cd2e254d8f793e7f3d6d9df77b92252b52637291d0f0da013c76ea2724b6c"
            ],
            "version": "==1.14.0"
        },
<<<<<<< HEAD
        "urllib3": {
            "hashes": [
=======
        "snowballstemmer": {
            "hashes": [
                "sha256:209f257d7533fdb3cb73bdbd24f436239ca3b2fa67d56f6ff88e86be08cc5ef0",
                "sha256:df3bac3df4c2c01363f3dd2cfa78cce2840a79b9f1c2d2de9ce8d31683992f52"
            ],
            "version": "==2.0.0"
        },
        "sphinx": {
            "hashes": [
                "sha256:62edfd92d955b868d6c124c0942eba966d54b5f3dcb4ded39e65f74abac3f572",
                "sha256:f5505d74cf9592f3b997380f9bdb2d2d0320ed74dd69691e3ee0644b956b8d83"
            ],
            "version": "==3.0.3"
        },
        "sphinx-rtd-theme": {
            "hashes": [
                "sha256:00cf895504a7895ee433807c62094cf1e95f065843bf3acd17037c3e9a2becd4",
                "sha256:728607e34d60456d736cc7991fd236afb828b21b82f956c5ea75f94c8414040a"
            ],
            "index": "pypi",
            "version": "==0.4.3"
        },
        "sphinxcontrib-applehelp": {
            "hashes": [
                "sha256:806111e5e962be97c29ec4c1e7fe277bfd19e9652fb1a4392105b43e01af885a",
                "sha256:a072735ec80e7675e3f432fcae8610ecf509c5f1869d17e2eecff44389cdbc58"
            ],
            "version": "==1.0.2"
        },
        "sphinxcontrib-devhelp": {
            "hashes": [
                "sha256:8165223f9a335cc1af7ffe1ed31d2871f325254c0423bc0c4c7cd1c1e4734a2e",
                "sha256:ff7f1afa7b9642e7060379360a67e9c41e8f3121f2ce9164266f61b9f4b338e4"
            ],
            "version": "==1.0.2"
        },
        "sphinxcontrib-htmlhelp": {
            "hashes": [
                "sha256:3c0bc24a2c41e340ac37c85ced6dafc879ab485c095b1d65d2461ac2f7cca86f",
                "sha256:e8f5bb7e31b2dbb25b9cc435c8ab7a79787ebf7f906155729338f3156d93659b"
            ],
            "version": "==1.0.3"
        },
        "sphinxcontrib-jsmath": {
            "hashes": [
                "sha256:2ec2eaebfb78f3f2078e73666b1415417a116cc848b72e5172e596c871103178",
                "sha256:a9925e4a4587247ed2191a22df5f6970656cb8ca2bd6284309578f2153e0c4b8"
            ],
            "version": "==1.0.1"
        },
        "sphinxcontrib-qthelp": {
            "hashes": [
                "sha256:4c33767ee058b70dba89a6fc5c1892c0d57a54be67ddd3e7875a18d14cba5a72",
                "sha256:bd9fc24bcb748a8d51fd4ecaade681350aa63009a347a8c14e637895444dfab6"
            ],
            "version": "==1.0.3"
        },
        "sphinxcontrib-serializinghtml": {
            "hashes": [
                "sha256:eaa0eccc86e982a9b939b2b82d12cc5d013385ba5eadcc7e4fed23f4405f77bc",
                "sha256:f242a81d423f59617a8e5cf16f5d4d74e28ee9a66f9e5b637a18082991db5a9a"
            ],
            "version": "==1.1.4"
        },
        "stevedore": {
            "hashes": [
                "sha256:18afaf1d623af5950cc0f7e75e70f917784c73b652a34a12d90b309451b5500b",
                "sha256:a4e7dc759fb0f2e3e2f7d8ffe2358c19d45b9b8297f393ef1256858d82f69c9b"
            ],
            "version": "==1.32.0"
        },
        "testfixtures": {
            "hashes": [
                "sha256:30566e24a1b34e4d3f8c13abf62557d01eeb4480bcb8f1745467bfb0d415a7d9",
                "sha256:58d2b3146d93bc5ddb0cd24e0ccacb13e29bdb61e5c81235c58f7b8ee4470366"
            ],
            "version": "==6.14.1"
        },
        "toml": {
            "hashes": [
                "sha256:229f81c57791a41d65e399fc06bf0848bab550a9dfd5ed66df18ce5f05e73d5c",
                "sha256:235682dd292d5899d361a811df37e04a8828a5b1da3115886b73cf81ebc9100e"
            ],
            "version": "==0.10.0"
        },
        "typed-ast": {
            "hashes": [
                "sha256:0666aa36131496aed8f7be0410ff974562ab7eeac11ef351def9ea6fa28f6355",
                "sha256:0c2c07682d61a629b68433afb159376e24e5b2fd4641d35424e462169c0a7919",
                "sha256:249862707802d40f7f29f6e1aad8d84b5aa9e44552d2cc17384b209f091276aa",
                "sha256:24995c843eb0ad11a4527b026b4dde3da70e1f2d8806c99b7b4a7cf491612652",
                "sha256:269151951236b0f9a6f04015a9004084a5ab0d5f19b57de779f908621e7d8b75",
                "sha256:4083861b0aa07990b619bd7ddc365eb7fa4b817e99cf5f8d9cf21a42780f6e01",
                "sha256:498b0f36cc7054c1fead3d7fc59d2150f4d5c6c56ba7fb150c013fbc683a8d2d",
                "sha256:4e3e5da80ccbebfff202a67bf900d081906c358ccc3d5e3c8aea42fdfdfd51c1",
                "sha256:6daac9731f172c2a22ade6ed0c00197ee7cc1221aa84cfdf9c31defeb059a907",
                "sha256:715ff2f2df46121071622063fc7543d9b1fd19ebfc4f5c8895af64a77a8c852c",
                "sha256:73d785a950fc82dd2a25897d525d003f6378d1cb23ab305578394694202a58c3",
                "sha256:8c8aaad94455178e3187ab22c8b01a3837f8ee50e09cf31f1ba129eb293ec30b",
                "sha256:8ce678dbaf790dbdb3eba24056d5364fb45944f33553dd5869b7580cdbb83614",
                "sha256:aaee9905aee35ba5905cfb3c62f3e83b3bec7b39413f0a7f19be4e547ea01ebb",
                "sha256:bcd3b13b56ea479b3650b82cabd6b5343a625b0ced5429e4ccad28a8973f301b",
                "sha256:c9e348e02e4d2b4a8b2eedb48210430658df6951fa484e59de33ff773fbd4b41",
                "sha256:d205b1b46085271b4e15f670058ce182bd1199e56b317bf2ec004b6a44f911f6",
                "sha256:d43943ef777f9a1c42bf4e552ba23ac77a6351de620aa9acf64ad54933ad4d34",
                "sha256:d5d33e9e7af3b34a40dc05f498939f0ebf187f07c385fd58d591c533ad8562fe",
                "sha256:fc0fea399acb12edbf8a628ba8d2312f583bdbdb3335635db062fa98cf71fca4",
                "sha256:fe460b922ec15dd205595c9b5b99e2f056fd98ae8f9f56b888e7a17dc2b757e7"
            ],
            "version": "==1.4.1"
        },
        "typing-extensions": {
            "hashes": [
                "sha256:6e95524d8a547a91e08f404ae485bbb71962de46967e1b71a0cb89af24e761c5",
                "sha256:79ee589a3caca649a9bfd2a8de4709837400dfa00b6cc81962a1e6a1815969ae",
                "sha256:f8d2bd89d25bc39dabe7d23df520442fa1d8969b82544370e03d88b5a591c392"
            ],
            "version": "==3.7.4.2"
        },
        "urllib3": {
            "hashes": [
                "sha256:3018294ebefce6572a474f0604c2021e33b3fd8006ecd11d62107a5d2a963527",
>>>>>>> 2cee157d
                "sha256:88206b0eb87e6d677d424843ac5209e3fb9d0190d0ee169599165ec25e9d9115"
            ],
            "version": "==1.25.9"
        },
        "wcwidth": {
            "hashes": [
<<<<<<< HEAD
                "sha256:cafe2186b3c009a04067022ce1dcd79cb38d8d65ee4f4791b8888d6599d1bbe1"
            ],
            "version": "==0.1.9"
        },
        "websocket-client": {
            "hashes": [
                "sha256:8c8bf2d4f800c3ed952df206b18c28f7070d9e3dcbd6ca6291127574f57ee786",
                "sha256:e51562c91ddb8148e791f0155fdb01325d99bb52c4cdbb291aee7a3563fd0849"
            ],
            "version": "==0.54.0"
        },
        "websockets": {
            "hashes": [
                "sha256:0e4fb4de42701340bd2353bb2eee45314651caa6ccee80dbd5f5d5978888fed5",
                "sha256:1d3f1bf059d04a4e0eb4985a887d49195e15ebabc42364f4eb564b1d065793f5",
                "sha256:20891f0dddade307ffddf593c733a3fdb6b83e6f9eef85908113e628fa5a8308",
                "sha256:295359a2cc78736737dd88c343cd0747546b2174b5e1adc223824bcaf3e164cb",
                "sha256:2db62a9142e88535038a6bcfea70ef9447696ea77891aebb730a333a51ed559a",
                "sha256:3762791ab8b38948f0c4d281c8b2ddfa99b7e510e46bd8dfa942a5fff621068c",
                "sha256:3db87421956f1b0779a7564915875ba774295cc86e81bc671631379371af1170",
                "sha256:3ef56fcc7b1ff90de46ccd5a687bbd13a3180132268c4254fc0fa44ecf4fc422",
                "sha256:4f9f7d28ce1d8f1295717c2c25b732c2bc0645db3215cf757551c392177d7cb8",
                "sha256:5c01fd846263a75bc8a2b9542606927cfad57e7282965d96b93c387622487485",
                "sha256:5c65d2da8c6bce0fca2528f69f44b2f977e06954c8512a952222cea50dad430f",
                "sha256:751a556205d8245ff94aeef23546a1113b1dd4f6e4d102ded66c39b99c2ce6c8",
                "sha256:7ff46d441db78241f4c6c27b3868c9ae71473fe03341340d2dfdbe8d79310acc",
                "sha256:965889d9f0e2a75edd81a07592d0ced54daa5b0785f57dc429c378edbcffe779",
                "sha256:9b248ba3dd8a03b1a10b19efe7d4f7fa41d158fdaa95e2cf65af5a7b95a4f989",
                "sha256:9bef37ee224e104a413f0780e29adb3e514a5b698aabe0d969a6ba426b8435d1",
                "sha256:c1ec8db4fac31850286b7cd3b9c0e1b944204668b8eb721674916d4e28744092",
                "sha256:c8a116feafdb1f84607cb3b14aa1418424ae71fee131642fc568d21423b51824",
                "sha256:ce85b06a10fc65e6143518b96d3dca27b081a740bae261c2fb20375801a9d56d",
                "sha256:d705f8aeecdf3262379644e4b55107a3b55860eb812b673b28d0fbc347a60c55",
                "sha256:e898a0863421650f0bebac8ba40840fc02258ef4714cb7e1fd76b6a6354bda36",
                "sha256:f8a7bff6e8664afc4e6c28b983845c5bc14965030e3fb98789734d416af77c4b"
            ],
            "index": "pypi",
            "version": "==8.1"
        },
        "zipp": {
            "hashes": [
                "sha256:aa36550ff0c0b7ef7fa639055d797116ee891440eac1a56f378e2d3179e0320b"
=======
                "sha256:cafe2186b3c009a04067022ce1dcd79cb38d8d65ee4f4791b8888d6599d1bbe1",
                "sha256:ee73862862a156bf77ff92b09034fc4825dd3af9cf81bc5b360668d425f3c5f1"
            ],
            "version": "==0.1.9"
        },
        "zipp": {
            "hashes": [
                "sha256:aa36550ff0c0b7ef7fa639055d797116ee891440eac1a56f378e2d3179e0320b",
                "sha256:c599e4d75c98f6798c509911d08a22e6c021d074469042177c8c86fb92eefd96"
>>>>>>> 2cee157d
            ],
            "version": "==3.1.0"
        }
    }
}<|MERGE_RESOLUTION|>--- conflicted
+++ resolved
@@ -1,11 +1,7 @@
 {
     "_meta": {
         "hash": {
-<<<<<<< HEAD
-            "sha256": "e4a2ec4e85ebb0114b0e4ad92e5194f4d54b2854252c9abc2194c56008635a46"
-=======
-            "sha256": "3e48bed1af2c59a487eaf77d115512229b4bd49f1d7f6fbc772648f137bd3cfd"
->>>>>>> 2cee157d
+            "sha256": "76208e3ca7cdb98ce3fba8e24018bba43ba716b68f143d0fb870822699c0d5b5"
         },
         "pipfile-spec": 6,
         "requires": {},
@@ -20,7 +16,13 @@
     "default": {
         "aioca": {
             "hashes": [
-<<<<<<< HEAD
+                "sha256:c34cdd837d7c52f9c260f26e4711a79dfa8595a43c3f049c154107f736f7e491"
+            ],
+            "index": "pypi",
+            "version": "==0.1.2"
+        },
+        "aiohttp": {
+            "hashes": [
                 "sha256:1e984191d1ec186881ffaed4581092ba04f7c61582a177b187d3a2f07ed9719e",
                 "sha256:259ab809ff0727d0e834ac5e8a283dc5e3e0ecc30c4d80b3cd17a4139ce1f326",
                 "sha256:2f4d1a4fdce595c947162333353d4a44952a724fba9ca3205a3df99a33d1307a",
@@ -35,29 +37,19 @@
                 "sha256:b778ce0c909a2653741cb4b1ac7015b5c130ab9c897611df43ae6a58523cb965"
             ],
             "index": "pypi",
-=======
-                "sha256:c34cdd837d7c52f9c260f26e4711a79dfa8595a43c3f049c154107f736f7e491"
-            ],
-            "index": "pypi",
-            "version": "==0.1.2"
-        },
-        "aiohttp": {
-            "hashes": [
-                "sha256:1e984191d1ec186881ffaed4581092ba04f7c61582a177b187d3a2f07ed9719e",
-                "sha256:259ab809ff0727d0e834ac5e8a283dc5e3e0ecc30c4d80b3cd17a4139ce1f326",
-                "sha256:2f4d1a4fdce595c947162333353d4a44952a724fba9ca3205a3df99a33d1307a",
-                "sha256:32e5f3b7e511aa850829fbe5aa32eb455e5534eaa4b1ce93231d00e2f76e5654",
-                "sha256:344c780466b73095a72c616fac5ea9c4665add7fc129f285fbdbca3cccf4612a",
-                "sha256:460bd4237d2dbecc3b5ed57e122992f60188afe46e7319116da5eb8a9dfedba4",
-                "sha256:4c6efd824d44ae697814a2a85604d8e992b875462c6655da161ff18fd4f29f17",
-                "sha256:50aaad128e6ac62e7bf7bd1f0c0a24bc968a0c0590a726d5a955af193544bcec",
-                "sha256:6206a135d072f88da3e71cc501c59d5abffa9d0bb43269a6dcd28d66bfafdbdd",
-                "sha256:65f31b622af739a802ca6fd1a3076fd0ae523f8485c52924a89561ba10c49b48",
-                "sha256:ae55bac364c405caa23a4f2d6cfecc6a0daada500274ffca4a9230e7129eac59",
-                "sha256:b778ce0c909a2653741cb4b1ac7015b5c130ab9c897611df43ae6a58523cb965"
-            ],
->>>>>>> 2cee157d
             "version": "==3.6.2"
+        },
+        "alabaster": {
+            "hashes": [
+                "sha256:446438bdcca0e05bd45ea2de1668c1d9b032e1a9154c2c259092d77031ddd359"
+            ],
+            "version": "==0.7.12"
+        },
+        "appdirs": {
+            "hashes": [
+                "sha256:d8b24664561d0d34ddfaec54636d502d7cea6e29c3eaf68f3df6180863e2166e"
+            ],
+            "version": "==1.4.3"
         },
         "async-timeout": {
             "hashes": [
@@ -68,15 +60,28 @@
         },
         "attrs": {
             "hashes": [
-<<<<<<< HEAD
                 "sha256:08a96c641c3a74e44eb59afb61a24f2cb9f4d7188748e76ba4bb5edfa3cb7d1c"
             ],
             "version": "==19.3.0"
-=======
-                "sha256:08a96c641c3a74e44eb59afb61a24f2cb9f4d7188748e76ba4bb5edfa3cb7d1c",
-                "sha256:f7b7ce16570fe9965acd6d30101a28f62fb4a7f9e926b3bbc9b61f8b04247e72"
-            ],
-            "version": "==19.3.0"
+        },
+        "babel": {
+            "hashes": [
+                "sha256:d670ea0b10f8b723672d3a6abeb87b565b244da220d76b4dba1b66269ec152d4"
+            ],
+            "version": "==2.8.0"
+        },
+        "black": {
+            "hashes": [
+                "sha256:1b30e59be925fafc1ee4565e5e08abef6b03fe455102883820fe5ee2e4734e0b"
+            ],
+            "markers": "python_version >= '3.6'",
+            "version": "==19.10b0"
+        },
+        "certifi": {
+            "hashes": [
+                "sha256:1d987a998c75633c40847cc966fcf5904906c920a7f17ef374f5aa4282abd304"
+            ],
+            "version": "==2020.4.5.1"
         },
         "cffi": {
             "hashes": [
@@ -110,53 +115,139 @@
                 "sha256:f2b0fa0c01d8a0c7483afd9f31d7ecf2d71760ca24499c8697aeb5ca37dc090c"
             ],
             "version": "==1.14.0"
->>>>>>> 2cee157d
         },
         "chardet": {
             "hashes": [
-                "sha256:84ab92ed1c4d4f16916e05906b6b75a6c0fb5db821cc65e70cbd64a3e2a5eaae",
                 "sha256:fc323ffcaeaed0e0a02bf4d117757b98aed530d9ed4531e3e15460124c106691"
             ],
             "version": "==3.0.4"
         },
+        "click": {
+            "hashes": [
+                "sha256:e345d143d80bf5ee7534056164e5e112ea5e22716bbb1ce727941f4c8b471b9a"
+            ],
+            "version": "==7.1.1"
+        },
+        "coverage": {
+            "hashes": [
+                "sha256:641e329e7f2c01531c45c687efcec8aeca2a78a4ff26d49184dce3d53fc35014"
+            ],
+            "version": "==5.0.4"
+        },
+        "doc8": {
+            "hashes": [
+                "sha256:2df89f9c1a5abfb98ab55d0175fed633cae0cf45025b8b1e0ee5ea772be28543",
+                "sha256:d12f08aa77a4a65eb28752f4bc78f41f611f9412c4155e2b03f1f5d4a45efe04"
+            ],
+            "index": "pypi",
+            "version": "==0.8.0"
+        },
+        "docutils": {
+            "hashes": [
+                "sha256:0c5b78adfbf7762415433f5515cd5c9e762339e23369dbe8000d84a4bf4ab3af"
+            ],
+            "version": "==0.16"
+        },
+        "entrypoints": {
+            "hashes": [
+                "sha256:589f874b313739ad35be6e0cd7efde2a4e9b6fea91edcc34e58ecbb8dbe56d19",
+                "sha256:c70dd71abe5a8c85e55e12c19bd91ccfeec11a6e99044204511f9ed547d48451"
+            ],
+            "version": "==0.3"
+        },
         "epicscorelibs": {
             "hashes": [
-                "sha256:0d548cb4d6ad491a8d9299d4b62ca678d6f3ab22477b02af2e07a7a7d4832f26",
-                "sha256:0faf18b7963b06c84e6ec8ec24dde702eb9691b1ddc502bc92beb7e99f628a0b",
-                "sha256:1294fdf736139e15574183777f4e88af700aca24c3d4608be46f3e323bc0176e",
-                "sha256:2b9e8c637b1dfa5c2be5c2b2dab4058c1fb9ce6b3d4683722edc6f69cc82ae77",
-                "sha256:4ef52295db049246affd47c7e655ebf21f924a4f5cdb3700adcc7071ba7fb50d",
-                "sha256:79169e80c2399def84bd6578896bea52b0120ba87c31771ac3107a29960b280b",
-                "sha256:8850695e64813e9e7a7566317c1de44f3bb448423b76e45b0992bcd1f94c395b",
-                "sha256:a0a19230c79fe52f71d69a98dc2bbaeb45c91f99dff2c29efe0ee4597dbe6a00",
-                "sha256:a42c067513d417f73ca238b722b7af6f1d50f85ca635da7101d961f81746a9a5",
-                "sha256:a55aae44d44515ebdca706d809f2c0a6c6e70bf07ffac7a427f2ca9a542da5f0",
-                "sha256:a9949c50de9ac9531633af2fb8331c0f4c91bb134953545b666a2400aa4d5dac",
-                "sha256:c1112161adbf614c7818ceb274170d7a68db9365a3c598f6f6ae1251a691fc52",
-                "sha256:e93b32918484f714aba0403007ca32846b051ae538fe20b3d10861154c28abc4",
-                "sha256:fd0212f0e64d45d337fc8326b2a44e98422a701861d78c89620cba2d744c7f52",
-                "sha256:fec86485db3f829a51cb96f948fe5ccffd36e2ee1be6428fdec845a19abb3f5e"
-            ],
-            "version": "==7.0.3.99.2.1a1"
+                "sha256:88a6479c473ee595386f7c234c2c2f358ba318784e1d0714bc7eb0ebcaf723e0"
+            ],
+            "version": "==7.0.3.99.1.0"
+        },
+        "filelock": {
+            "hashes": [
+                "sha256:929b7d63ec5b7d6b71b0fa5ac14e030b3f70b75747cef1b10da9b879fef15836"
+            ],
+            "version": "==3.0.12"
+        },
+        "flake8": {
+            "hashes": [
+                "sha256:49356e766643ad15072a789a20915d3c91dc89fd313ccd71802303fd67e4deca"
+            ],
+            "index": "pypi",
+            "version": "==3.7.9"
+        },
+        "flake8-isort": {
+            "hashes": [
+                "sha256:f5322a85cea89998e0df954162fd35a1f1e5b5eb4fc0c79b5975aa2799106baa"
+            ],
+            "index": "pypi",
+            "version": "==3.0.0"
+        },
+        "graphql-core": {
+            "hashes": [
+                "sha256:2f0d413b5f3413911c4e851cf68aac6f721c764facf4e8b64c258e023f20b421",
+                "sha256:56059e6680a4ae7fa300a71cac3883431a95093223e630da7c151d73879901da"
+            ],
+            "index": "pypi",
+            "version": "==3.0.0a2"
         },
         "idna": {
             "hashes": [
-<<<<<<< HEAD
                 "sha256:a068a21ceac8a4d63dbfd964670474107f541babbd2250d61922f029858365fa"
             ],
             "version": "==2.9"
-=======
-                "sha256:7588d1c14ae4c77d74036e8c22ff447b26d0fde8f007354fd48a7814db15b7cb",
-                "sha256:a068a21ceac8a4d63dbfd964670474107f541babbd2250d61922f029858365fa"
-            ],
-            "version": "==2.9"
+        },
+        "imagesize": {
+            "hashes": [
+                "sha256:6965f19a6a2039c7d48bca7dba2473069ff854c36ae6f19d2cde309d998228a1"
+            ],
+            "version": "==1.2.0"
+        },
+        "importlib-metadata": {
+            "hashes": [
+                "sha256:2a688cbaa90e0cc587f1df48bdc97a6eadccdcd9c35fb3f976a09e3b5016d90f"
+            ],
+            "markers": "python_version < '3.8'",
+            "version": "==1.6.0"
+        },
+        "isort": {
+            "extras": [
+                "pyproject"
+            ],
+            "hashes": [
+                "sha256:6e811fcb295968434526407adb8796944f1988c5b65e8139058f2014cbe100fd"
+            ],
+            "version": "==4.3.21"
+        },
+        "jinja2": {
+            "hashes": [
+                "sha256:c10142f819c2d22bdcd17548c46fa9b77cf4fda45097854c689666bf425e7484"
+            ],
+            "version": "==3.0.0a1"
         },
         "lark-parser": {
             "hashes": [
-                "sha256:b9f4e4711b0837d682051009d232e6df6b37a1278db4568a8221124bb8c1dc8a"
-            ],
-            "version": "==0.8.1"
->>>>>>> 2cee157d
+                "sha256:157879e04628e8e2bd57b72f3ba5642b3919137d5f7058612e95a38fb8761fa7",
+                "sha256:e3ee17708e310de3a832a9beb448aa60ab6812f1bb283f72d473584c7566cc74"
+            ],
+            "version": "==0.8.5"
+        },
+        "markupsafe": {
+            "hashes": [
+                "sha256:ba59edeaa2fc6114428f1637ffff42da1e311e29382d81b339c1817d37ec93c6"
+            ],
+            "version": "==1.1.1"
+        },
+        "mccabe": {
+            "hashes": [
+                "sha256:ab8a6258860da4b6677da4bd2fe5dc2c659cff31b3ee4f7f5d64e79735b80d42",
+                "sha256:dd8d182285a0fe56bace7f45b5e7d1a6ebcbf524e8f3bd87eb0f125271b8831f"
+            ],
+            "version": "==0.6.1"
+        },
+        "more-itertools": {
+            "hashes": [
+                "sha256:5dd8bcf33e5f9513ffa06d5ad33d78f31e1931ac9a18f33d37e77a180d393a7c"
+            ],
+            "version": "==8.2.0"
         },
         "multidict": {
             "hashes": [
@@ -179,7 +270,25 @@
                 "sha256:fc3b4adc2ee8474cb3cd2a155305d5f8eda0a9c91320f83e55748e1fcb68f8e3"
             ],
             "version": "==4.7.5"
-<<<<<<< HEAD
+        },
+        "mypy": {
+            "hashes": [
+                "sha256:c56ffe22faa2e51054c5f7a3bc70a370939c2ed4de308c690e7949230c995913"
+            ],
+            "markers": "python_version >= '3.5' and python_version < '3.8'",
+            "version": "==0.770"
+        },
+        "mypy-extensions": {
+            "hashes": [
+                "sha256:090fedd75945a69ae91ce1303b5824f428daf5a028d2f6ab8a299250a846f15d"
+            ],
+            "version": "==0.4.3"
+        },
+        "nose": {
+            "hashes": [
+                "sha256:9ff7c6cc443f8c51994b34a667bbcf45afd6d945be7477b52e97516fd17c53ac"
+            ],
+            "version": "==1.3.7"
         },
         "numpy": {
             "hashes": [
@@ -187,78 +296,51 @@
             ],
             "index": "pypi",
             "version": "==1.17.4"
-=======
-        },
-        "nose": {
-            "hashes": [
-                "sha256:9ff7c6cc443f8c51994b34a667bbcf45afd6d945be7477b52e97516fd17c53ac",
-                "sha256:dadcddc0aefbf99eea214e0f1232b94f2fa9bd98fa8353711dacb112bfcbbb2a",
-                "sha256:f1bffef9cbc82628f6e7d7b40d7e255aefaa1adb6a1b1d26c69a8b79e6208a98"
-            ],
-            "version": "==1.3.7"
-        },
-        "numpy": {
-            "hashes": [
-                "sha256:0aa2b318cf81eb1693fcfcbb8007e95e231d7e1aa24288137f3b19905736c3ee",
-                "sha256:163c78c04f47f26ca1b21068cea25ed7c5ecafe5f5ab2ea4895656a750582b56",
-                "sha256:1e37626bcb8895c4b3873fcfd54e9bfc5ffec8d0f525651d6985fcc5c6b6003c",
-                "sha256:264fd15590b3f02a1fbc095e7e1f37cdac698ff3829e12ffdcffdce3772f9d44",
-                "sha256:3d9e1554cd9b5999070c467b18e5ae3ebd7369f02706a8850816f576a954295f",
-                "sha256:40c24960cd5cec55222963f255858a1c47c6fa50a65a5b03fd7de75e3700eaaa",
-                "sha256:46f404314dbec78cb342904f9596f25f9b16e7cf304030f1339e553c8e77f51c",
-                "sha256:4847f0c993298b82fad809ea2916d857d0073dc17b0510fbbced663b3265929d",
-                "sha256:48e15612a8357393d176638c8f68a19273676877caea983f8baf188bad430379",
-                "sha256:6725d2797c65598778409aba8cd67077bb089d5b7d3d87c2719b206dc84ec05e",
-                "sha256:99f0ba97e369f02a21bb95faa3a0de55991fd5f0ece2e30a9e2eaebeac238921",
-                "sha256:a41f303b3f9157a31ce7203e3ca757a0c40c96669e72d9b6ee1bce8507638970",
-                "sha256:a4305564e93f5c4584f6758149fd446df39fd1e0a8c89ca0deb3cce56106a027",
-                "sha256:a551d8cc267c634774830086da42e4ba157fa41dd3b93982bc9501b284b0c689",
-                "sha256:a6bc9432c2640b008d5f29bad737714eb3e14bb8854878eacf3d7955c4e91c36",
-                "sha256:c60175d011a2e551a2f74c84e21e7c982489b96b6a5e4b030ecdeacf2914da68",
-                "sha256:e46e2384209c91996d5ec16744234d1c906ab79a701ce1a26155c9ec890b8dc8",
-                "sha256:e607b8cdc2ae5d5a63cd1bec30a15b5ed583ac6a39f04b7ba0f03fcfbf29c05b",
-                "sha256:e94a39d5c40fffe7696009dbd11bc14a349b377e03a384ed011e03d698787dd3",
-                "sha256:eb2286249ebfe8fcb5b425e5ec77e4736d53ee56d3ad296f8947f67150f495e3",
-                "sha256:fdee7540d12519865b423af411bd60ddb513d2eb2cd921149b732854995bbf8b"
-            ],
-            "version": "==1.18.3"
         },
         "p4p": {
             "hashes": [
-                "sha256:0959f54aa5e124c05ba577b6a3af4d8b0a7232b5b900313a466c16f7a7de4899",
-                "sha256:11dc591f392007de6babacbf5d840cc6fb8a0620489a5e8a9c5e785385b5ff0c",
-                "sha256:161eaf4efb1d771f75f59db2e1491cdaa26956296c6b33fdff0121d08e2f6f23",
-                "sha256:1f6cf721b2c21c6753e59e0e016e76490d0ee9bc915c83648056c046e8490954",
-                "sha256:306c17a689d594f8de59f2076b4efb9d28f6d52b300b9be17c4b95addf1ad110",
-                "sha256:352ea23ad969f21566fc516607ca647717dd4ecac1e4dcb4c368643a92106ee6",
-                "sha256:404d14e0c838fcbdcb041f63d4ed2887581d6b179c028185adc4a5144663c0fe",
-                "sha256:475593bbc9eda23f679896c7428b54fb5e2e714c3c3002e3a4ba7784a191c9e7",
-                "sha256:4cb4db645bfbcbb55b6ca0a8cd98c773bc0add38248309dbd39918b7dc3121b7",
-                "sha256:52ca9f754be29ab127f05c3d8f8808a8b5ebdc6211ae331446e5988cd296bec2",
-                "sha256:71a9e384a37285bce5aa458f46a42270138a8affb55dcbc4b07672dbc9b18d65",
-                "sha256:7746c23a1998d4ab8d39c8b6bf0588fd0a001b055bd1b57296dd6b1b91e5d799",
-                "sha256:7a79aa8d33a214837bb7adb423d64ed014e18bdd068a23ddb67f6bf3b47a3e55",
-                "sha256:93ee8d1352f4deb8a78a106e8474924830e428bf24cf061ccd75fd2982af34c2",
-                "sha256:97c92416cb32e382d1a0d22a592dd1cda0346655f67726a52cfbdca9d43daa42",
-                "sha256:9d543e34721b2e6170d8dd0dc23c4e4ad27d427d737218274a1ed45bffac01d0",
-                "sha256:b0c2ddd775c895b8ff983ce3a44f83408f32d36ac5e41ca331ef94021400595f",
-                "sha256:b74682b61767c25c1dcfa09472b1146601ac65f8cc43f221d77102ce05592471",
-                "sha256:baf9e1cf6773a51cc7000a3afe8c9959d20b76326e9271dad487cb9362f44411",
-                "sha256:d5c48fa154105458eeac807155c6c965403cc3c5ffb7043666f4e613d0d2b1ac",
-                "sha256:dad3730178684e2ced847fd10385c3997f3c389611ed9313e316b3a3056d724b",
-                "sha256:e1db7ff7743f596e5f15214cb49da35ec88254804f7f7891c7c187965eedaca7",
-                "sha256:ef942ad2587e8be753a944b1746522f93a8534bddd6a002469178195a5a501e2",
-                "sha256:fac30121ac6244d2aecfec7924f8f4e0a2f06add2e6c6831b584eb4b6502d234"
-            ],
-            "index": "pypi",
-            "version": "==3.4.2"
-        },
-        "ply": {
-            "hashes": [
-                "sha256:00c7c1aaa88358b9c765b6d3000c6eec0ba42abca5351b095321aef446081da3",
-                "sha256:096f9b8350b65ebd2fd1346b12452efe5b9607f7482813ffca50c22722a807ce"
-            ],
-            "version": "==3.11"
+                "sha256:be3d162f84752e8979f46b6ae504b36fa9a540e9663f8b88f1143c38d4d1c3ce"
+            ],
+            "index": "pypi",
+            "version": "==3.3.2"
+        },
+        "packaging": {
+            "hashes": [
+                "sha256:82f77b9bee21c1bafbf35a84905d604d5d1223801d639cf3ed140bd651c08752"
+            ],
+            "version": "==20.3"
+        },
+        "pathspec": {
+            "hashes": [
+                "sha256:163b0632d4e31cef212976cf57b43d9fd6b0bac6e67c26015d611a647d5e7424"
+            ],
+            "version": "==0.7.0"
+        },
+        "pbr": {
+            "hashes": [
+                "sha256:07f558fece33b05caf857474a366dfcc00562bca13dd8b47b2b3e22d9f9bf55c",
+                "sha256:579170e23f8e0c2f24b0de612f71f648eccb79fb1322c814ae6b3c07b5ba23e8"
+            ],
+            "version": "==5.4.5"
+        },
+        "pluggy": {
+            "hashes": [
+                "sha256:966c145cd83c96502c3c3868f50408687b38434af77734af1e9ca461a4081d2d"
+            ],
+            "version": "==0.13.1"
+        },
+        "py": {
+            "hashes": [
+                "sha256:c20fdd83a5dbc0af9efd622bee9a5564e278f6380fffcacc43ba6f43db2813b0"
+            ],
+            "version": "==1.8.1"
+        },
+        "pycodestyle": {
+            "hashes": [
+                "sha256:95a2219d12372f05704562a14ec30bc76b05a5b297b21a5dfe3f6fac3491ae56",
+                "sha256:e40a936c9a450ad81df37f549d676d127b1b66000a6c500caa2b085bc0ca976c"
+            ],
+            "version": "==2.5.0"
         },
         "pycparser": {
             "hashes": [
@@ -267,18 +349,164 @@
             ],
             "version": "==2.20"
         },
+        "pyflakes": {
+            "hashes": [
+                "sha256:17dbeb2e3f4d772725c777fabc446d5634d1038f234e77343108ce445ea69ce0",
+                "sha256:d976835886f8c5b31d47970ed689944a0262b5f3afa00a5a7b4dc81e5449f8a2"
+            ],
+            "version": "==2.1.1"
+        },
+        "pygments": {
+            "hashes": [
+                "sha256:ff7a40b4860b727ab48fad6360eb351cc1b33cbf9b15a0f689ca5353e9463324"
+            ],
+            "version": "==2.6.1"
+        },
+        "pyparsing": {
+            "hashes": [
+                "sha256:ef9d7589ef3c200abe66653d3f1ab1033c3c419ae9b9bdb1240a85b024efc88b"
+            ],
+            "version": "==2.4.7"
+        },
+        "pytest": {
+            "hashes": [
+                "sha256:0e5b30f5cb04e887b91b1ee519fa3d89049595f428c1db76e73bd7f17b09b172"
+            ],
+            "markers": "python_version >= '3.5'",
+            "version": "==5.4.1"
+        },
+        "pytest-asyncio": {
+            "hashes": [
+                "sha256:d734718e25cfc32d2bf78d346e99d33724deeba774cc4afdf491530c6184b63b"
+            ],
+            "index": "pypi",
+            "version": "==0.10.0"
+        },
+        "pytest-black": {
+            "hashes": [
+                "sha256:84e321bbcd61865300418dd06823d3368c747b7b7ddb0d26fe9aff661c81bffb"
+            ],
+            "index": "pypi",
+            "version": "==0.3.8"
+        },
+        "pytest-cov": {
+            "hashes": [
+                "sha256:cdbdef4f870408ebdbfeb44e63e07eb18bb4619fae852f6e760645fa36172626"
+            ],
+            "index": "pypi",
+            "version": "==2.8.1"
+        },
+        "pytest-flake8": {
+            "hashes": [
+                "sha256:d7e2b6b274a255b7ae35e9224c85294b471a83b76ecb6bd53c337ae977a499af"
+            ],
+            "index": "pypi",
+            "version": "==1.0.4"
+        },
+        "pytest-mypy": {
+            "hashes": [
+                "sha256:bb70bb64768a87dbbee250eee7932c84d1e8ccf68c4ce0651304b9598d072d6b"
+            ],
+            "index": "pypi",
+            "version": "==0.6.1"
+        },
         "pytz": {
             "hashes": [
-                "sha256:a494d53b6d39c3c6e44c3bec237336e14305e4f29bbf800b599253057fbb79ed",
-                "sha256:c35965d010ce31b23eeb663ed3cc8c906275d6be1a34393a1d73a41febf4a048"
-            ],
-            "version": "==2020.1"
+                "sha256:1c557d7d0e871de1f5ccd5833f60fb2550652da6be2693c1e02300743d21500d"
+            ],
+            "version": "==2019.3"
+        },
+        "regex": {
+            "hashes": [
+                "sha256:046e83a8b160aff37e7034139a336b660b01dbfe58706f9d73f5cdc6b3460242"
+            ],
+            "version": "==2020.2.20"
+        },
+        "requests": {
+            "hashes": [
+                "sha256:43999036bfa82904b6af1d99e4882b560e5e2c68e5c4b0aa03b655f3d7d73fee"
+            ],
+            "version": "==2.23.0"
+        },
+        "restructuredtext-lint": {
+            "hashes": [
+                "sha256:97b3da356d5b3a8514d8f1f9098febd8b41463bed6a1d9f126cf0a048b6fd908"
+            ],
+            "version": "==1.3.0"
+        },
+        "six": {
+            "hashes": [
+                "sha256:8f3cd2e254d8f793e7f3d6d9df77b92252b52637291d0f0da013c76ea2724b6c"
+            ],
+            "version": "==1.14.0"
+        },
+        "snowballstemmer": {
+            "hashes": [
+                "sha256:209f257d7533fdb3cb73bdbd24f436239ca3b2fa67d56f6ff88e86be08cc5ef0"
+            ],
+            "version": "==2.0.0"
+        },
+        "sphinx": {
+            "hashes": [
+                "sha256:8411878f4768ec2a8896b844d68070204f9354a831b37937989c2e559d29dffc"
+            ],
+            "version": "==3.0.1"
+        },
+        "sphinx-rtd-theme": {
+            "hashes": [
+                "sha256:00cf895504a7895ee433807c62094cf1e95f065843bf3acd17037c3e9a2becd4"
+            ],
+            "index": "pypi",
+            "version": "==0.4.3"
+        },
+        "sphinxcontrib-applehelp": {
+            "hashes": [
+                "sha256:806111e5e962be97c29ec4c1e7fe277bfd19e9652fb1a4392105b43e01af885a"
+            ],
+            "version": "==1.0.2"
+        },
+        "sphinxcontrib-devhelp": {
+            "hashes": [
+                "sha256:8165223f9a335cc1af7ffe1ed31d2871f325254c0423bc0c4c7cd1c1e4734a2e"
+            ],
+            "version": "==1.0.2"
+        },
+        "sphinxcontrib-htmlhelp": {
+            "hashes": [
+                "sha256:3c0bc24a2c41e340ac37c85ced6dafc879ab485c095b1d65d2461ac2f7cca86f"
+            ],
+            "version": "==1.0.3"
+        },
+        "sphinxcontrib-jsmath": {
+            "hashes": [
+                "sha256:2ec2eaebfb78f3f2078e73666b1415417a116cc848b72e5172e596c871103178"
+            ],
+            "version": "==1.0.1"
+        },
+        "sphinxcontrib-qthelp": {
+            "hashes": [
+                "sha256:bd9fc24bcb748a8d51fd4ecaade681350aa63009a347a8c14e637895444dfab6"
+            ],
+            "version": "==1.0.3"
+        },
+        "sphinxcontrib-serializinghtml": {
+            "hashes": [
+                "sha256:f242a81d423f59617a8e5cf16f5d4d74e28ee9a66f9e5b637a18082991db5a9a"
+            ],
+            "version": "==1.1.4"
+        },
+        "stevedore": {
+            "hashes": [
+                "sha256:18afaf1d623af5950cc0f7e75e70f917784c73b652a34a12d90b309451b5500b",
+                "sha256:a4e7dc759fb0f2e3e2f7d8ffe2358c19d45b9b8297f393ef1256858d82f69c9b"
+            ],
+            "version": "==1.32.0"
         },
         "tartiflette": {
             "hashes": [
-                "sha256:5e0ef12a0afac7ff92d2b1d086999fd6953be763187d2c970f3156c6c2b5a007"
-            ],
-            "version": "==1.1.3"
+                "sha256:96bee792080c5147d431eaf80b2f2f86e7e2fc5957b3ef943d58faacab19a9ce"
+            ],
+            "version": "==1.2.0"
         },
         "tartiflette-aiohttp": {
             "hashes": [
@@ -286,7 +514,42 @@
             ],
             "index": "pypi",
             "version": "==1.2.0"
->>>>>>> 2cee157d
+        },
+        "testfixtures": {
+            "hashes": [
+                "sha256:799144b3cbef7b072452d9c36cbd024fef415ab42924b96aad49dfd9c763de66"
+            ],
+            "version": "==6.14.0"
+        },
+        "toml": {
+            "hashes": [
+                "sha256:235682dd292d5899d361a811df37e04a8828a5b1da3115886b73cf81ebc9100e"
+            ],
+            "version": "==0.10.0"
+        },
+        "typed-ast": {
+            "hashes": [
+                "sha256:bcd3b13b56ea479b3650b82cabd6b5343a625b0ced5429e4ccad28a8973f301b"
+            ],
+            "version": "==1.4.1"
+        },
+        "typing-extensions": {
+            "hashes": [
+                "sha256:cf8b63fedea4d89bab840ecbb93e75578af28f76f66c35889bd7065f5af88575"
+            ],
+            "version": "==3.7.4.1"
+        },
+        "urllib3": {
+            "hashes": [
+                "sha256:88206b0eb87e6d677d424843ac5209e3fb9d0190d0ee169599165ec25e9d9115"
+            ],
+            "version": "==1.25.9"
+        },
+        "wcwidth": {
+            "hashes": [
+                "sha256:cafe2186b3c009a04067022ce1dcd79cb38d8d65ee4f4791b8888d6599d1bbe1"
+            ],
+            "version": "==0.1.9"
         },
         "yarl": {
             "hashes": [
@@ -309,34 +572,23 @@
                 "sha256:e15199cdb423316e15f108f51249e44eb156ae5dba232cb73be555324a1d49c2"
             ],
             "version": "==1.4.2"
+        },
+        "zipp": {
+            "hashes": [
+                "sha256:aa36550ff0c0b7ef7fa639055d797116ee891440eac1a56f378e2d3179e0320b"
+            ],
+            "version": "==3.1.0"
         }
     },
     "develop": {
-<<<<<<< HEAD
         "attrs": {
             "hashes": [
                 "sha256:08a96c641c3a74e44eb59afb61a24f2cb9f4d7188748e76ba4bb5edfa3cb7d1c"
             ],
             "version": "==19.3.0"
-=======
-        "alabaster": {
-            "hashes": [
-                "sha256:446438bdcca0e05bd45ea2de1668c1d9b032e1a9154c2c259092d77031ddd359",
-                "sha256:a661d72d58e6ea8a57f7a86e37d86716863ee5e92788398526d58b26a4e4dc02"
-            ],
-            "version": "==0.7.12"
-        },
-        "appdirs": {
-            "hashes": [
-                "sha256:9e5896d1372858f8dd3344faf4e5014d21849c756c8d5701f78f8a103b372d92",
-                "sha256:d8b24664561d0d34ddfaec54636d502d7cea6e29c3eaf68f3df6180863e2166e"
-            ],
-            "version": "==1.4.3"
->>>>>>> 2cee157d
         },
         "certifi": {
             "hashes": [
-<<<<<<< HEAD
                 "sha256:1d987a998c75633c40847cc966fcf5904906c920a7f17ef374f5aa4282abd304"
             ],
             "version": "==2020.4.5.1"
@@ -356,16 +608,9 @@
                 "sha256:1d8a5ae1ff6c5cf9b93e8811e581232ad8920aeec647c37316ceac982b08cb2d"
             ],
             "version": "==0.10.0"
-=======
-                "sha256:08a96c641c3a74e44eb59afb61a24f2cb9f4d7188748e76ba4bb5edfa3cb7d1c",
-                "sha256:f7b7ce16570fe9965acd6d30101a28f62fb4a7f9e926b3bbc9b61f8b04247e72"
-            ],
-            "version": "==19.3.0"
->>>>>>> 2cee157d
-        },
-        "babel": {
-            "hashes": [
-<<<<<<< HEAD
+        },
+        "epicscorelibs": {
+            "hashes": [
                 "sha256:88a6479c473ee595386f7c234c2c2f358ba318784e1d0714bc7eb0ebcaf723e0"
             ],
             "version": "==7.0.3.99.1.0"
@@ -375,16 +620,9 @@
                 "sha256:a068a21ceac8a4d63dbfd964670474107f541babbd2250d61922f029858365fa"
             ],
             "version": "==2.9"
-=======
-                "sha256:1aac2ae2d0d8ea368fa90906567f5c08463d98ade155c0c4bfedd6a0f7160e38",
-                "sha256:d670ea0b10f8b723672d3a6abeb87b565b244da220d76b4dba1b66269ec152d4"
-            ],
-            "version": "==2.8.0"
->>>>>>> 2cee157d
-        },
-        "black": {
-            "hashes": [
-<<<<<<< HEAD
+        },
+        "importlib-metadata": {
+            "hashes": [
                 "sha256:2a688cbaa90e0cc587f1df48bdc97a6eadccdcd9c35fb3f976a09e3b5016d90f"
             ],
             "markers": "python_version < '3.8'",
@@ -402,101 +640,28 @@
             ],
             "index": "pypi",
             "version": "==2.2.3"
-=======
-                "sha256:1b30e59be925fafc1ee4565e5e08abef6b03fe455102883820fe5ee2e4734e0b",
-                "sha256:c2edb73a08e9e0e6f65a0e6af18b059b8b1cdd5bef997d7a0b181df93dc81539"
-            ],
-            "version": "==19.10b0"
->>>>>>> 2cee157d
-        },
-        "certifi": {
-            "hashes": [
-<<<<<<< HEAD
+        },
+        "more-itertools": {
+            "hashes": [
                 "sha256:5dd8bcf33e5f9513ffa06d5ad33d78f31e1931ac9a18f33d37e77a180d393a7c"
             ],
             "version": "==8.2.0"
-=======
-                "sha256:1d987a998c75633c40847cc966fcf5904906c920a7f17ef374f5aa4282abd304",
-                "sha256:51fcb31174be6e6664c5f69e3e1691a2d72a1a12e90f872cbdb1567eb47b6519"
-            ],
-            "version": "==2020.4.5.1"
->>>>>>> 2cee157d
-        },
-        "chardet": {
-            "hashes": [
-                "sha256:84ab92ed1c4d4f16916e05906b6b75a6c0fb5db821cc65e70cbd64a3e2a5eaae",
-                "sha256:fc323ffcaeaed0e0a02bf4d117757b98aed530d9ed4531e3e15460124c106691"
-            ],
-            "version": "==3.0.4"
-        },
-        "click": {
-            "hashes": [
-<<<<<<< HEAD
+        },
+        "nose": {
+            "hashes": [
+                "sha256:9ff7c6cc443f8c51994b34a667bbcf45afd6d945be7477b52e97516fd17c53ac"
+            ],
+            "version": "==1.3.7"
+        },
+        "numpy": {
+            "hashes": [
                 "sha256:3d52298d0be333583739f1aec9026f3b09fdfe3ddf7c7028cb16d9d2af1cca7e"
             ],
             "index": "pypi",
             "version": "==1.17.4"
-=======
-                "sha256:d2b5255c7c6349bc1bd1e59e08cd12acbbd63ce649f2588755783aa94dfb6b1a",
-                "sha256:dacca89f4bfadd5de3d7489b7c8a566eee0d3676333fbb50030263894c38c0dc"
-            ],
-            "version": "==7.1.2"
-        },
-        "coverage": {
-            "hashes": [
-                "sha256:00f1d23f4336efc3b311ed0d807feb45098fc86dee1ca13b3d6768cdab187c8a",
-                "sha256:01333e1bd22c59713ba8a79f088b3955946e293114479bbfc2e37d522be03355",
-                "sha256:0cb4be7e784dcdc050fc58ef05b71aa8e89b7e6636b99967fadbdba694cf2b65",
-                "sha256:0e61d9803d5851849c24f78227939c701ced6704f337cad0a91e0972c51c1ee7",
-                "sha256:1601e480b9b99697a570cea7ef749e88123c04b92d84cedaa01e117436b4a0a9",
-                "sha256:2742c7515b9eb368718cd091bad1a1b44135cc72468c731302b3d641895b83d1",
-                "sha256:2d27a3f742c98e5c6b461ee6ef7287400a1956c11421eb574d843d9ec1f772f0",
-                "sha256:402e1744733df483b93abbf209283898e9f0d67470707e3c7516d84f48524f55",
-                "sha256:5c542d1e62eece33c306d66fe0a5c4f7f7b3c08fecc46ead86d7916684b36d6c",
-                "sha256:5f2294dbf7875b991c381e3d5af2bcc3494d836affa52b809c91697449d0eda6",
-                "sha256:6402bd2fdedabbdb63a316308142597534ea8e1895f4e7d8bf7476c5e8751fef",
-                "sha256:66460ab1599d3cf894bb6baee8c684788819b71a5dc1e8fa2ecc152e5d752019",
-                "sha256:782caea581a6e9ff75eccda79287daefd1d2631cc09d642b6ee2d6da21fc0a4e",
-                "sha256:79a3cfd6346ce6c13145731d39db47b7a7b859c0272f02cdb89a3bdcbae233a0",
-                "sha256:7a5bdad4edec57b5fb8dae7d3ee58622d626fd3a0be0dfceda162a7035885ecf",
-                "sha256:8fa0cbc7ecad630e5b0f4f35b0f6ad419246b02bc750de7ac66db92667996d24",
-                "sha256:a027ef0492ede1e03a8054e3c37b8def89a1e3c471482e9f046906ba4f2aafd2",
-                "sha256:a3f3654d5734a3ece152636aad89f58afc9213c6520062db3978239db122f03c",
-                "sha256:a82b92b04a23d3c8a581fc049228bafde988abacba397d57ce95fe95e0338ab4",
-                "sha256:acf3763ed01af8410fc36afea23707d4ea58ba7e86a8ee915dfb9ceff9ef69d0",
-                "sha256:adeb4c5b608574a3d647011af36f7586811a2c1197c861aedb548dd2453b41cd",
-                "sha256:b83835506dfc185a319031cf853fa4bb1b3974b1f913f5bb1a0f3d98bdcded04",
-                "sha256:bb28a7245de68bf29f6fb199545d072d1036a1917dca17a1e75bbb919e14ee8e",
-                "sha256:bf9cb9a9fd8891e7efd2d44deb24b86d647394b9705b744ff6f8261e6f29a730",
-                "sha256:c317eaf5ff46a34305b202e73404f55f7389ef834b8dbf4da09b9b9b37f76dd2",
-                "sha256:dbe8c6ae7534b5b024296464f387d57c13caa942f6d8e6e0346f27e509f0f768",
-                "sha256:de807ae933cfb7f0c7d9d981a053772452217df2bf38e7e6267c9cbf9545a796",
-                "sha256:dead2ddede4c7ba6cb3a721870f5141c97dc7d85a079edb4bd8d88c3ad5b20c7",
-                "sha256:dec5202bfe6f672d4511086e125db035a52b00f1648d6407cc8e526912c0353a",
-                "sha256:e1ea316102ea1e1770724db01998d1603ed921c54a86a2efcb03428d5417e489",
-                "sha256:f90bfc4ad18450c80b024036eaf91e4a246ae287701aaa88eaebebf150868052"
-            ],
-            "version": "==5.1"
-        },
-        "doc8": {
-            "hashes": [
-                "sha256:2df89f9c1a5abfb98ab55d0175fed633cae0cf45025b8b1e0ee5ea772be28543",
-                "sha256:d12f08aa77a4a65eb28752f4bc78f41f611f9412c4155e2b03f1f5d4a45efe04"
-            ],
-            "index": "pypi",
-            "version": "==0.8.0"
->>>>>>> 2cee157d
-        },
-        "docutils": {
-            "hashes": [
-                "sha256:0c5b78adfbf7762415433f5515cd5c9e762339e23369dbe8000d84a4bf4ab3af",
-                "sha256:c2de3a60e9e7d07be26b7f2b00ca0309c207e06c100f9cc2a94931fc75a478fc"
-            ],
-            "version": "==0.16"
-        },
-        "entrypoints": {
-            "hashes": [
-<<<<<<< HEAD
+        },
+        "p4p": {
+            "hashes": [
                 "sha256:be3d162f84752e8979f46b6ae504b36fa9a540e9663f8b88f1143c38d4d1c3ce"
             ],
             "index": "pypi",
@@ -510,182 +675,16 @@
         },
         "pluggy": {
             "hashes": [
-=======
-                "sha256:589f874b313739ad35be6e0cd7efde2a4e9b6fea91edcc34e58ecbb8dbe56d19",
-                "sha256:c70dd71abe5a8c85e55e12c19bd91ccfeec11a6e99044204511f9ed547d48451"
-            ],
-            "version": "==0.3"
-        },
-        "filelock": {
-            "hashes": [
-                "sha256:18d82244ee114f543149c66a6e0c14e9c4f8a1044b5cdaadd0f82159d6a6ff59",
-                "sha256:929b7d63ec5b7d6b71b0fa5ac14e030b3f70b75747cef1b10da9b879fef15836"
-            ],
-            "version": "==3.0.12"
-        },
-        "flake8": {
-            "hashes": [
-                "sha256:45681a117ecc81e870cbf1262835ae4af5e7a8b08e40b944a8a6e6b895914cfb",
-                "sha256:49356e766643ad15072a789a20915d3c91dc89fd313ccd71802303fd67e4deca"
-            ],
-            "index": "pypi",
-            "version": "==3.7.9"
-        },
-        "flake8-isort": {
-            "hashes": [
-                "sha256:3ce227b5c5342b6d63937d3863e8de8783ae21863cb035cf992cdb0ba5990aa3",
-                "sha256:f5322a85cea89998e0df954162fd35a1f1e5b5eb4fc0c79b5975aa2799106baa"
-            ],
-            "index": "pypi",
-            "version": "==3.0.0"
-        },
-        "idna": {
-            "hashes": [
-                "sha256:7588d1c14ae4c77d74036e8c22ff447b26d0fde8f007354fd48a7814db15b7cb",
-                "sha256:a068a21ceac8a4d63dbfd964670474107f541babbd2250d61922f029858365fa"
-            ],
-            "version": "==2.9"
-        },
-        "imagesize": {
-            "hashes": [
-                "sha256:6965f19a6a2039c7d48bca7dba2473069ff854c36ae6f19d2cde309d998228a1",
-                "sha256:b1f6b5a4eab1f73479a50fb79fcf729514a900c341d8503d62a62dbc4127a2b1"
-            ],
-            "version": "==1.2.0"
-        },
-        "importlib-metadata": {
-            "hashes": [
-                "sha256:2a688cbaa90e0cc587f1df48bdc97a6eadccdcd9c35fb3f976a09e3b5016d90f",
-                "sha256:34513a8a0c4962bc66d35b359558fd8a5e10cd472d37aec5f66858addef32c1e"
-            ],
-            "markers": "python_version < '3.8'",
-            "version": "==1.6.0"
-        },
-        "isort": {
-            "extras": [
-                "pyproject"
-            ],
-            "hashes": [
-                "sha256:54da7e92468955c4fceacd0c86bd0ec997b0e1ee80d97f67c35a78b719dccab1",
-                "sha256:6e811fcb295968434526407adb8796944f1988c5b65e8139058f2014cbe100fd"
-            ],
-            "version": "==4.3.21"
-        },
-        "jinja2": {
-            "hashes": [
-                "sha256:c10142f819c2d22bdcd17548c46fa9b77cf4fda45097854c689666bf425e7484",
-                "sha256:c922560ac46888d47384de1dbdc3daaa2ea993af4b26a436dec31fa2c19ec668"
-            ],
-            "version": "==3.0.0a1"
-        },
-        "markupsafe": {
-            "hashes": [
-                "sha256:06358015a4dee8ee23ae426bf885616ab3963622defd829eb45b44e3dee3515f",
-                "sha256:0b0c4fc852c5f02c6277ef3b33d23fcbe89b1b227460423e3335374da046b6db",
-                "sha256:267677fc42afed5094fc5ea1c4236bbe4b6a00fe4b08e93451e65ae9048139c7",
-                "sha256:303cb70893e2c345588fb5d5b86e0ca369f9bb56942f03064c5e3e75fa7a238a",
-                "sha256:3c9b624a0d9ed5a5093ac4edc4e823e6b125441e60ef35d36e6f4a6fdacd5054",
-                "sha256:42033e14cae1f6c86fc0c3e90d04d08ce73ac8e46ba420a0d22d545c2abd4977",
-                "sha256:4e4a99b6af7bdc0856b50020c095848ec050356a001e1f751510aef6ab14d0e0",
-                "sha256:4eb07faad54bb07427d848f31030a65a49ebb0cec0b30674f91cf1ddd456bfe4",
-                "sha256:63a7161cd8c2bc563feeda45df62f42c860dd0675e2b8da2667f25bb3c95eaba",
-                "sha256:68e0fd039b68d2945b4beb947d4023ca7f8e95b708031c345762efba214ea761",
-                "sha256:8092a63397025c2f655acd42784b2a1528339b90b987beb9253f22e8cdbb36c3",
-                "sha256:841218860683c0f2223e24756843d84cc49cccdae6765e04962607754a52d3e0",
-                "sha256:94076b2314bd2f6cfae508ad65b4d493e3a58a50112b7a2cbb6287bdbc404ae8",
-                "sha256:9d22aff1c5322e402adfb3ce40839a5056c353e711c033798cf4f02eb9f5124d",
-                "sha256:b0e4584f62b3e5f5c1a7bcefd2b52f236505e6ef032cc508caa4f4c8dc8d3af1",
-                "sha256:b1163ffc1384d242964426a8164da12dbcdbc0de18ea36e2c34b898ed38c3b45",
-                "sha256:beac28ed60c8e838301226a7a85841d0af2068eba2dcb1a58c2d32d6c05e440e",
-                "sha256:c29f096ce79c03054a1101d6e5fe6bf04b0bb489165d5e0e9653fb4fe8048ee1",
-                "sha256:c58779966d53e5f14ba393d64e2402a7926601d1ac8adeb4e83893def79d0428",
-                "sha256:cfe14b37908eaf7d5506302987228bff69e1b8e7071ccd4e70fd0283b1b47f0b",
-                "sha256:e834249c45aa9837d0753351cdca61a4b8b383cc9ad0ff2325c97ff7b69e72a6",
-                "sha256:eed1b234c4499811ee85bcefa22ef5e466e75d132502226ed29740d593316c1f"
-            ],
-            "version": "==2.0.0a1"
-        },
-        "mccabe": {
-            "hashes": [
-                "sha256:ab8a6258860da4b6677da4bd2fe5dc2c659cff31b3ee4f7f5d64e79735b80d42",
-                "sha256:dd8d182285a0fe56bace7f45b5e7d1a6ebcbf524e8f3bd87eb0f125271b8831f"
-            ],
-            "version": "==0.6.1"
-        },
-        "more-itertools": {
-            "hashes": [
-                "sha256:5dd8bcf33e5f9513ffa06d5ad33d78f31e1931ac9a18f33d37e77a180d393a7c",
-                "sha256:b1ddb932186d8a6ac451e1d95844b382f55e12686d51ca0c68b6f61f2ab7a507"
-            ],
-            "version": "==8.2.0"
-        },
-        "mypy": {
-            "hashes": [
-                "sha256:15b948e1302682e3682f11f50208b726a246ab4e6c1b39f9264a8796bb416aa2",
-                "sha256:219a3116ecd015f8dca7b5d2c366c973509dfb9a8fc97ef044a36e3da66144a1",
-                "sha256:3b1fc683fb204c6b4403a1ef23f0b1fac8e4477091585e0c8c54cbdf7d7bb164",
-                "sha256:3beff56b453b6ef94ecb2996bea101a08f1f8a9771d3cbf4988a61e4d9973761",
-                "sha256:7687f6455ec3ed7649d1ae574136835a4272b65b3ddcf01ab8704ac65616c5ce",
-                "sha256:7ec45a70d40ede1ec7ad7f95b3c94c9cf4c186a32f6bacb1795b60abd2f9ef27",
-                "sha256:86c857510a9b7c3104cf4cde1568f4921762c8f9842e987bc03ed4f160925754",
-                "sha256:8a627507ef9b307b46a1fea9513d5c98680ba09591253082b4c48697ba05a4ae",
-                "sha256:8dfb69fbf9f3aeed18afffb15e319ca7f8da9642336348ddd6cab2713ddcf8f9",
-                "sha256:a34b577cdf6313bf24755f7a0e3f3c326d5c1f4fe7422d1d06498eb25ad0c600",
-                "sha256:a8ffcd53cb5dfc131850851cc09f1c44689c2812d0beb954d8138d4f5fc17f65",
-                "sha256:b90928f2d9eb2f33162405f32dde9f6dcead63a0971ca8a1b50eb4ca3e35ceb8",
-                "sha256:c56ffe22faa2e51054c5f7a3bc70a370939c2ed4de308c690e7949230c995913",
-                "sha256:f91c7ae919bbc3f96cd5e5b2e786b2b108343d1d7972ea130f7de27fdd547cf3"
-            ],
-            "markers": "python_version >= '3.5' and python_version < '3.8'",
-            "version": "==0.770"
-        },
-        "mypy-extensions": {
-            "hashes": [
-                "sha256:090fedd75945a69ae91ce1303b5824f428daf5a028d2f6ab8a299250a846f15d",
-                "sha256:2d82818f5bb3e369420cb3c4060a7970edba416647068eb4c5343488a6c604a8"
-            ],
-            "version": "==0.4.3"
-        },
-        "packaging": {
-            "hashes": [
-                "sha256:3c292b474fda1671ec57d46d739d072bfd495a4f51ad01a055121d81e952b7a3",
-                "sha256:82f77b9bee21c1bafbf35a84905d604d5d1223801d639cf3ed140bd651c08752"
-            ],
-            "version": "==20.3"
-        },
-        "pathspec": {
-            "hashes": [
-                "sha256:7d91249d21749788d07a2d0f94147accd8f845507400749ea19c1ec9054a12b0",
-                "sha256:da45173eb3a6f2a5a487efba21f050af2b41948be6ab52b6a1e3ff22bb8b7061"
-            ],
-            "version": "==0.8.0"
-        },
-        "pbr": {
-            "hashes": [
-                "sha256:07f558fece33b05caf857474a366dfcc00562bca13dd8b47b2b3e22d9f9bf55c",
-                "sha256:579170e23f8e0c2f24b0de612f71f648eccb79fb1322c814ae6b3c07b5ba23e8"
-            ],
-            "version": "==5.4.5"
-        },
-        "pluggy": {
-            "hashes": [
-                "sha256:15b2acde666561e1298d71b523007ed7364de07029219b604cf808bfa1c765b0",
->>>>>>> 2cee157d
                 "sha256:966c145cd83c96502c3c3868f50408687b38434af77734af1e9ca461a4081d2d"
             ],
             "version": "==0.13.1"
         },
         "py": {
             "hashes": [
-<<<<<<< HEAD
-=======
-                "sha256:5e27081401262157467ad6e7f851b7aa402c5852dbcb3dae06768434de5752aa",
->>>>>>> 2cee157d
                 "sha256:c20fdd83a5dbc0af9efd622bee9a5564e278f6380fffcacc43ba6f43db2813b0"
             ],
             "version": "==1.8.1"
         },
-<<<<<<< HEAD
         "py-graphql-client": {
             "hashes": [
                 "sha256:c8de02f95fc5463946c96dbeb003af2f6d0f61f3bb6c7e5acf32961a6d073a90",
@@ -702,296 +701,43 @@
         },
         "pytest": {
             "hashes": [
-                "sha256:f6a567e20c04259d41adce9a360bd8991e6aa29dd9695c5e6bd25a9779272673"
-            ],
-            "index": "pypi",
-            "version": "==5.3.0"
-        },
-        "python-dateutil": {
-            "hashes": [
-                "sha256:7e6584c74aeed623791615e26efd690f29817a27c73085b78e4bad02493df2fb"
-            ],
-            "version": "==2.8.0"
-        },
-        "pytz": {
-            "hashes": [
-                "sha256:1c557d7d0e871de1f5ccd5833f60fb2550652da6be2693c1e02300743d21500d"
-            ],
-            "version": "==2019.3"
-        },
-        "requests": {
-            "hashes": [
-                "sha256:43999036bfa82904b6af1d99e4882b560e5e2c68e5c4b0aa03b655f3d7d73fee"
-            ],
-            "index": "pypi",
-            "version": "==2.23.0"
-        },
-        "six": {
-            "hashes": [
-=======
-        "pycodestyle": {
-            "hashes": [
-                "sha256:95a2219d12372f05704562a14ec30bc76b05a5b297b21a5dfe3f6fac3491ae56",
-                "sha256:e40a936c9a450ad81df37f549d676d127b1b66000a6c500caa2b085bc0ca976c"
-            ],
-            "version": "==2.5.0"
-        },
-        "pyflakes": {
-            "hashes": [
-                "sha256:17dbeb2e3f4d772725c777fabc446d5634d1038f234e77343108ce445ea69ce0",
-                "sha256:d976835886f8c5b31d47970ed689944a0262b5f3afa00a5a7b4dc81e5449f8a2"
-            ],
-            "version": "==2.1.1"
-        },
-        "pygments": {
-            "hashes": [
-                "sha256:647344a061c249a3b74e230c739f434d7ea4d8b1d5f3721bc0f3558049b38f44",
-                "sha256:ff7a40b4860b727ab48fad6360eb351cc1b33cbf9b15a0f689ca5353e9463324"
-            ],
-            "version": "==2.6.1"
-        },
-        "pyparsing": {
-            "hashes": [
-                "sha256:67199f0c41a9c702154efb0e7a8cc08accf830eb003b4d9fa42c4059002e2492",
-                "sha256:700d17888d441604b0bd51535908dcb297561b040819cccde647a92439db5a2a"
-            ],
-            "version": "==3.0.0a1"
-        },
-        "pytest": {
-            "hashes": [
-                "sha256:0e5b30f5cb04e887b91b1ee519fa3d89049595f428c1db76e73bd7f17b09b172",
-                "sha256:84dde37075b8805f3d1f392cc47e38a0e59518fb46a431cfdaf7cf1ce805f970"
+                "sha256:0e5b30f5cb04e887b91b1ee519fa3d89049595f428c1db76e73bd7f17b09b172"
             ],
             "markers": "python_version >= '3.5'",
             "version": "==5.4.1"
         },
-        "pytest-asyncio": {
-            "hashes": [
-                "sha256:6096d101a1ae350d971df05e25f4a8b4d3cd13ffb1b32e42d902ac49670d2bfa",
-                "sha256:c54866f3cf5dd2063992ba2c34784edae11d3ed19e006d220a3cf0bfc4191fcb"
-            ],
-            "index": "pypi",
-            "version": "==0.11.0"
-        },
-        "pytest-black": {
-            "hashes": [
-                "sha256:01a9a7acc69e618ebf3f834932a4d7a81909f6911051d0871b0ed4de3cbe9712"
-            ],
-            "index": "pypi",
-            "version": "==0.3.8"
-        },
-        "pytest-cov": {
-            "hashes": [
-                "sha256:cc6742d8bac45070217169f5f72ceee1e0e55b0221f54bcf24845972d3a47f2b",
-                "sha256:cdbdef4f870408ebdbfeb44e63e07eb18bb4619fae852f6e760645fa36172626"
-            ],
-            "index": "pypi",
-            "version": "==2.8.1"
-        },
-        "pytest-flake8": {
-            "hashes": [
-                "sha256:6e26d94ad41184d9a5113a90179b303efddb53eda505f827418ca78f5b39403a",
-                "sha256:d85efaafbdb9580791cfa8671799dd40d482fc30bd4476c1ca5efd661e751333"
-            ],
-            "index": "pypi",
-            "version": "==1.0.5"
-        },
-        "pytest-mypy": {
-            "hashes": [
-                "sha256:2560a9b27d59bb17810d12ec3402dfc7c8e100e40539a70d2814bcbb27240f27",
-                "sha256:76e705cfd3800bf2b534738e792245ac5bb8d780698d0f8cd6c79032cc5e9923"
-            ],
-            "index": "pypi",
-            "version": "==0.6.2"
+        "python-dateutil": {
+            "hashes": [
+                "sha256:7e6584c74aeed623791615e26efd690f29817a27c73085b78e4bad02493df2fb"
+            ],
+            "version": "==2.8.0"
         },
         "pytz": {
             "hashes": [
-                "sha256:a494d53b6d39c3c6e44c3bec237336e14305e4f29bbf800b599253057fbb79ed",
-                "sha256:c35965d010ce31b23eeb663ed3cc8c906275d6be1a34393a1d73a41febf4a048"
-            ],
-            "version": "==2020.1"
-        },
-        "regex": {
-            "hashes": [
-                "sha256:08119f707f0ebf2da60d2f24c2f39ca616277bb67ef6c92b72cbf90cbe3a556b",
-                "sha256:0ce9537396d8f556bcfc317c65b6a0705320701e5ce511f05fc04421ba05b8a8",
-                "sha256:1cbe0fa0b7f673400eb29e9ef41d4f53638f65f9a2143854de6b1ce2899185c3",
-                "sha256:2294f8b70e058a2553cd009df003a20802ef75b3c629506be20687df0908177e",
-                "sha256:23069d9c07e115537f37270d1d5faea3e0bdded8279081c4d4d607a2ad393683",
-                "sha256:24f4f4062eb16c5bbfff6a22312e8eab92c2c99c51a02e39b4eae54ce8255cd1",
-                "sha256:295badf61a51add2d428a46b8580309c520d8b26e769868b922750cf3ce67142",
-                "sha256:2a3bf8b48f8e37c3a40bb3f854bf0121c194e69a650b209628d951190b862de3",
-                "sha256:4385f12aa289d79419fede43f979e372f527892ac44a541b5446617e4406c468",
-                "sha256:5635cd1ed0a12b4c42cce18a8d2fb53ff13ff537f09de5fd791e97de27b6400e",
-                "sha256:5bfed051dbff32fd8945eccca70f5e22b55e4148d2a8a45141a3b053d6455ae3",
-                "sha256:7e1037073b1b7053ee74c3c6c0ada80f3501ec29d5f46e42669378eae6d4405a",
-                "sha256:90742c6ff121a9c5b261b9b215cb476eea97df98ea82037ec8ac95d1be7a034f",
-                "sha256:a58dd45cb865be0ce1d5ecc4cfc85cd8c6867bea66733623e54bd95131f473b6",
-                "sha256:c087bff162158536387c53647411db09b6ee3f9603c334c90943e97b1052a156",
-                "sha256:c162a21e0da33eb3d31a3ac17a51db5e634fc347f650d271f0305d96601dc15b",
-                "sha256:c9423a150d3a4fc0f3f2aae897a59919acd293f4cb397429b120a5fcd96ea3db",
-                "sha256:ccccdd84912875e34c5ad2d06e1989d890d43af6c2242c6fcfa51556997af6cd",
-                "sha256:e91ba11da11cf770f389e47c3f5c30473e6d85e06d7fd9dcba0017d2867aab4a",
-                "sha256:ea4adf02d23b437684cd388d557bf76e3afa72f7fed5bbc013482cc00c816948",
-                "sha256:fb95debbd1a824b2c4376932f2216cc186912e389bdb0e27147778cf6acb3f89"
-            ],
-            "version": "==2020.4.4"
+                "sha256:1c557d7d0e871de1f5ccd5833f60fb2550652da6be2693c1e02300743d21500d"
+            ],
+            "version": "==2019.3"
         },
         "requests": {
             "hashes": [
-                "sha256:43999036bfa82904b6af1d99e4882b560e5e2c68e5c4b0aa03b655f3d7d73fee",
-                "sha256:b3f43d496c6daba4493e7c431722aeb7dbc6288f52a6e04e7b6023b0247817e6"
+                "sha256:43999036bfa82904b6af1d99e4882b560e5e2c68e5c4b0aa03b655f3d7d73fee"
             ],
             "version": "==2.23.0"
         },
-        "restructuredtext-lint": {
-            "hashes": [
-                "sha256:97b3da356d5b3a8514d8f1f9098febd8b41463bed6a1d9f126cf0a048b6fd908"
-            ],
-            "version": "==1.3.0"
-        },
         "six": {
             "hashes": [
-                "sha256:236bdbdce46e6e6a3d61a337c0f8b763ca1e8717c03b369e87a7ec7ce1319c0a",
->>>>>>> 2cee157d
                 "sha256:8f3cd2e254d8f793e7f3d6d9df77b92252b52637291d0f0da013c76ea2724b6c"
             ],
             "version": "==1.14.0"
         },
-<<<<<<< HEAD
         "urllib3": {
             "hashes": [
-=======
-        "snowballstemmer": {
-            "hashes": [
-                "sha256:209f257d7533fdb3cb73bdbd24f436239ca3b2fa67d56f6ff88e86be08cc5ef0",
-                "sha256:df3bac3df4c2c01363f3dd2cfa78cce2840a79b9f1c2d2de9ce8d31683992f52"
-            ],
-            "version": "==2.0.0"
-        },
-        "sphinx": {
-            "hashes": [
-                "sha256:62edfd92d955b868d6c124c0942eba966d54b5f3dcb4ded39e65f74abac3f572",
-                "sha256:f5505d74cf9592f3b997380f9bdb2d2d0320ed74dd69691e3ee0644b956b8d83"
-            ],
-            "version": "==3.0.3"
-        },
-        "sphinx-rtd-theme": {
-            "hashes": [
-                "sha256:00cf895504a7895ee433807c62094cf1e95f065843bf3acd17037c3e9a2becd4",
-                "sha256:728607e34d60456d736cc7991fd236afb828b21b82f956c5ea75f94c8414040a"
-            ],
-            "index": "pypi",
-            "version": "==0.4.3"
-        },
-        "sphinxcontrib-applehelp": {
-            "hashes": [
-                "sha256:806111e5e962be97c29ec4c1e7fe277bfd19e9652fb1a4392105b43e01af885a",
-                "sha256:a072735ec80e7675e3f432fcae8610ecf509c5f1869d17e2eecff44389cdbc58"
-            ],
-            "version": "==1.0.2"
-        },
-        "sphinxcontrib-devhelp": {
-            "hashes": [
-                "sha256:8165223f9a335cc1af7ffe1ed31d2871f325254c0423bc0c4c7cd1c1e4734a2e",
-                "sha256:ff7f1afa7b9642e7060379360a67e9c41e8f3121f2ce9164266f61b9f4b338e4"
-            ],
-            "version": "==1.0.2"
-        },
-        "sphinxcontrib-htmlhelp": {
-            "hashes": [
-                "sha256:3c0bc24a2c41e340ac37c85ced6dafc879ab485c095b1d65d2461ac2f7cca86f",
-                "sha256:e8f5bb7e31b2dbb25b9cc435c8ab7a79787ebf7f906155729338f3156d93659b"
-            ],
-            "version": "==1.0.3"
-        },
-        "sphinxcontrib-jsmath": {
-            "hashes": [
-                "sha256:2ec2eaebfb78f3f2078e73666b1415417a116cc848b72e5172e596c871103178",
-                "sha256:a9925e4a4587247ed2191a22df5f6970656cb8ca2bd6284309578f2153e0c4b8"
-            ],
-            "version": "==1.0.1"
-        },
-        "sphinxcontrib-qthelp": {
-            "hashes": [
-                "sha256:4c33767ee058b70dba89a6fc5c1892c0d57a54be67ddd3e7875a18d14cba5a72",
-                "sha256:bd9fc24bcb748a8d51fd4ecaade681350aa63009a347a8c14e637895444dfab6"
-            ],
-            "version": "==1.0.3"
-        },
-        "sphinxcontrib-serializinghtml": {
-            "hashes": [
-                "sha256:eaa0eccc86e982a9b939b2b82d12cc5d013385ba5eadcc7e4fed23f4405f77bc",
-                "sha256:f242a81d423f59617a8e5cf16f5d4d74e28ee9a66f9e5b637a18082991db5a9a"
-            ],
-            "version": "==1.1.4"
-        },
-        "stevedore": {
-            "hashes": [
-                "sha256:18afaf1d623af5950cc0f7e75e70f917784c73b652a34a12d90b309451b5500b",
-                "sha256:a4e7dc759fb0f2e3e2f7d8ffe2358c19d45b9b8297f393ef1256858d82f69c9b"
-            ],
-            "version": "==1.32.0"
-        },
-        "testfixtures": {
-            "hashes": [
-                "sha256:30566e24a1b34e4d3f8c13abf62557d01eeb4480bcb8f1745467bfb0d415a7d9",
-                "sha256:58d2b3146d93bc5ddb0cd24e0ccacb13e29bdb61e5c81235c58f7b8ee4470366"
-            ],
-            "version": "==6.14.1"
-        },
-        "toml": {
-            "hashes": [
-                "sha256:229f81c57791a41d65e399fc06bf0848bab550a9dfd5ed66df18ce5f05e73d5c",
-                "sha256:235682dd292d5899d361a811df37e04a8828a5b1da3115886b73cf81ebc9100e"
-            ],
-            "version": "==0.10.0"
-        },
-        "typed-ast": {
-            "hashes": [
-                "sha256:0666aa36131496aed8f7be0410ff974562ab7eeac11ef351def9ea6fa28f6355",
-                "sha256:0c2c07682d61a629b68433afb159376e24e5b2fd4641d35424e462169c0a7919",
-                "sha256:249862707802d40f7f29f6e1aad8d84b5aa9e44552d2cc17384b209f091276aa",
-                "sha256:24995c843eb0ad11a4527b026b4dde3da70e1f2d8806c99b7b4a7cf491612652",
-                "sha256:269151951236b0f9a6f04015a9004084a5ab0d5f19b57de779f908621e7d8b75",
-                "sha256:4083861b0aa07990b619bd7ddc365eb7fa4b817e99cf5f8d9cf21a42780f6e01",
-                "sha256:498b0f36cc7054c1fead3d7fc59d2150f4d5c6c56ba7fb150c013fbc683a8d2d",
-                "sha256:4e3e5da80ccbebfff202a67bf900d081906c358ccc3d5e3c8aea42fdfdfd51c1",
-                "sha256:6daac9731f172c2a22ade6ed0c00197ee7cc1221aa84cfdf9c31defeb059a907",
-                "sha256:715ff2f2df46121071622063fc7543d9b1fd19ebfc4f5c8895af64a77a8c852c",
-                "sha256:73d785a950fc82dd2a25897d525d003f6378d1cb23ab305578394694202a58c3",
-                "sha256:8c8aaad94455178e3187ab22c8b01a3837f8ee50e09cf31f1ba129eb293ec30b",
-                "sha256:8ce678dbaf790dbdb3eba24056d5364fb45944f33553dd5869b7580cdbb83614",
-                "sha256:aaee9905aee35ba5905cfb3c62f3e83b3bec7b39413f0a7f19be4e547ea01ebb",
-                "sha256:bcd3b13b56ea479b3650b82cabd6b5343a625b0ced5429e4ccad28a8973f301b",
-                "sha256:c9e348e02e4d2b4a8b2eedb48210430658df6951fa484e59de33ff773fbd4b41",
-                "sha256:d205b1b46085271b4e15f670058ce182bd1199e56b317bf2ec004b6a44f911f6",
-                "sha256:d43943ef777f9a1c42bf4e552ba23ac77a6351de620aa9acf64ad54933ad4d34",
-                "sha256:d5d33e9e7af3b34a40dc05f498939f0ebf187f07c385fd58d591c533ad8562fe",
-                "sha256:fc0fea399acb12edbf8a628ba8d2312f583bdbdb3335635db062fa98cf71fca4",
-                "sha256:fe460b922ec15dd205595c9b5b99e2f056fd98ae8f9f56b888e7a17dc2b757e7"
-            ],
-            "version": "==1.4.1"
-        },
-        "typing-extensions": {
-            "hashes": [
-                "sha256:6e95524d8a547a91e08f404ae485bbb71962de46967e1b71a0cb89af24e761c5",
-                "sha256:79ee589a3caca649a9bfd2a8de4709837400dfa00b6cc81962a1e6a1815969ae",
-                "sha256:f8d2bd89d25bc39dabe7d23df520442fa1d8969b82544370e03d88b5a591c392"
-            ],
-            "version": "==3.7.4.2"
-        },
-        "urllib3": {
-            "hashes": [
-                "sha256:3018294ebefce6572a474f0604c2021e33b3fd8006ecd11d62107a5d2a963527",
->>>>>>> 2cee157d
                 "sha256:88206b0eb87e6d677d424843ac5209e3fb9d0190d0ee169599165ec25e9d9115"
             ],
             "version": "==1.25.9"
         },
         "wcwidth": {
             "hashes": [
-<<<<<<< HEAD
                 "sha256:cafe2186b3c009a04067022ce1dcd79cb38d8d65ee4f4791b8888d6599d1bbe1"
             ],
             "version": "==0.1.9"
@@ -1034,17 +780,6 @@
         "zipp": {
             "hashes": [
                 "sha256:aa36550ff0c0b7ef7fa639055d797116ee891440eac1a56f378e2d3179e0320b"
-=======
-                "sha256:cafe2186b3c009a04067022ce1dcd79cb38d8d65ee4f4791b8888d6599d1bbe1",
-                "sha256:ee73862862a156bf77ff92b09034fc4825dd3af9cf81bc5b360668d425f3c5f1"
-            ],
-            "version": "==0.1.9"
-        },
-        "zipp": {
-            "hashes": [
-                "sha256:aa36550ff0c0b7ef7fa639055d797116ee891440eac1a56f378e2d3179e0320b",
-                "sha256:c599e4d75c98f6798c509911d08a22e6c021d074469042177c8c86fb92eefd96"
->>>>>>> 2cee157d
             ],
             "version": "==3.1.0"
         }
